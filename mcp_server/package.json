--- conflicted
+++ resolved
@@ -66,15 +66,12 @@
     "test:dev": "npm run build && tsx src/test/run-tests.ts",
     "test:smoke": "npm run build && node dist/test/smoke-test.js",
     "test:final": "npm run build && node dist/test/final-test.js",
-<<<<<<< HEAD
     "benchmark": "tsx benchmarks/index.ts",
     "benchmark:query": "tsx benchmarks/query-performance.bench.ts",
     "benchmark:bulk": "tsx benchmarks/bulk-operations.bench.ts",
     "benchmark:ai": "tsx benchmarks/ai-tools.bench.ts",
-=======
     "generate-openapi": "tsx scripts/generate-openapi.ts",
     "generate-docs": "npm run generate-openapi",
->>>>>>> 793f5f6d
     "prepublishOnly": "npm run build"
   },
   "preferGlobal": false,
