/**
 * AI-Powered Analysis Type Definitions
 * 
 * Comprehensive type definitions for AI-powered analysis features,
 * including work item intelligence, feature decomposition, hierarchy validation,
 * workload analysis, and sprint planning.
 * 
 * Previously located in services/sampling-types.ts - moved to types/ for better organization.
 */

import type { JSONValue } from './index.js';

/**
 * =============================================================================
 * WORK ITEM INTELLIGENCE ANALYSIS
 * =============================================================================
 */

export interface WorkItemIntelligenceArgs {
  Title: string;
  Description?: string;
  WorkItemType?: string;
  AcceptanceCriteria?: string;
  AnalysisType?: "completeness" | "ai-readiness" | "enhancement" | "categorization" | "full";
  ContextInfo?: string;
  EnhanceDescription?: boolean;
  CreateInADO?: boolean;
  ParentWorkItemId?: number;
  Organization?: string;
  Project?: string;
}

export interface AnalysisResult {
  completenessScore: number;
  aiReadinessScore: number;
  category: string;
  priority: "Low" | "Medium" | "High" | "Critical";
  complexity: "Simple" | "Medium" | "Complex" | "Expert";
  assignmentSuggestion: "AI" | "Human" | "Hybrid";
  recommendations: string[];
  enhancedDescription?: string;
  missingElements: string[];
  strengths: string[];
  improvementAreas: string[];
  rawAnalysis?: RawAIAnalysisData;  // Full JSON response from AI for intelligent agent interpretation
}

/**
 * Raw AI Analysis Data
 * Represents unstructured JSON response from AI analysis
 * This is intentionally flexible as AI responses can vary in structure
<<<<<<< HEAD
 * Use this for storing complete AI responses that may contain custom fields
=======
 * 
 * Note: Also exported as 'RawAnalysisData' for backward compatibility
>>>>>>> 33c3bd30
 */
export interface RawAIAnalysisData {
  /** 
   * Allow any JSON-serializable fields from AI analysis
   * Note: AI responses are standard JSON (primitives, objects, arrays)
   */
  [key: string]: string | number | boolean | null | undefined | JSONValue[] | { [key: string]: JSONValue };
}

/**
 * @deprecated Use RawAIAnalysisData instead. Kept for backward compatibility.
 */
export type RawAnalysisData = RawAIAnalysisData;

/**
 * =============================================================================
 * AI ASSIGNMENT ANALYSIS
 * =============================================================================
 */

export interface AIAssignmentAnalyzerArgs {
  workItemId: number;
  organization?: string;
  project?: string;
  outputFormat?: "detailed" | "json";
}

export interface AIAssignmentResult {
  decision: "AI_FIT" | "HUMAN_FIT" | "HYBRID";
  confidence: number;
  riskScore: number;
  primaryReasons: string[];
  missingInfo: string[];
  recommendedNextSteps: string[];
  estimatedScope: {
    files: { min: number; max: number };
    complexity: "trivial" | "low" | "medium" | "high";
  };
  guardrails: {
    testsRequired: boolean;
    featureFlagOrToggle: boolean;
    touchSensitiveAreas: boolean;
    needsCodeReviewFromOwner: boolean;
  };
  enhancedDescription?: string;
  assignmentStrategy?: string;
}

/**
 * =============================================================================
 * FEATURE DECOMPOSITION
 * =============================================================================
 */

export interface FeatureDecomposerArgs {
  Title: string;
  Description?: string;
  ParentWorkItemId?: number;
  WorkItemType?: string;
  TargetComplexity?: "simple" | "medium";
  MaxItems?: number;
  TechnicalContext?: string;
  BusinessContext?: string;
  ExistingComponents?: string;
  Dependencies?: string;
  TimeConstraints?: string;
  QualityRequirements?: string;
  GenerateAcceptanceCriteria?: boolean;
  AnalyzeAISuitability?: boolean;
  AutoCreateWorkItems?: boolean;
  AutoAssignAISuitable?: boolean;
  Organization?: string;
  Project?: string;
  AreaPath?: string;
  IterationPath?: string;
  Tags?: string;
}

export interface DecomposedWorkItem {
  title: string;
  description: string;
  acceptanceCriteria?: string[];
  estimatedEffort: string;
  complexity: "simple" | "medium" | "complex";
  aiSuitability?: "AI_FIT" | "HUMAN_FIT" | "HYBRID";
  confidence?: number;
  riskScore?: number;
  reasoning: string;
  dependencies?: string[];
  technicalNotes?: string;
  testingStrategy?: string;
}

export interface FeatureDecompositionResult {
  originalFeature: {
    title: string;
    summary: string;
  };
  decompositionStrategy: string;
  suggestedItems: DecomposedWorkItem[];
  implementationOrder: number[];
  overallComplexity: "simple" | "medium" | "complex" | "expert";
  estimatedTotalEffort: string;
  riskFactors: string[];
  dependencies: string[];
  qualityConsiderations: string[];
  createdWorkItemIds?: number[];
  assignmentSummary?: {
    aiSuitableCount: number;
    humanRequiredCount: number;
    hybridCount: number;
  };
}

/**
 * =============================================================================
 * HIERARCHY VALIDATION
 * =============================================================================
 */

export interface HierarchyValidatorArgs {
  WorkItemIds?: number[];
  AreaPath?: string;
  IncludeChildAreas?: boolean;
  MaxItemsToAnalyze?: number;
  AnalysisDepth?: "shallow" | "deep";
  SuggestAlternatives?: boolean;
  IncludeConfidenceScores?: boolean;
  FilterByWorkItemType?: string[];
  ExcludeStates?: string[];
  Organization?: string;
  Project?: string;
}

export interface WorkItemHierarchyInfo {
  id: number;
  title: string;
  type: string;
  state: string;
  currentParentId?: number;
  currentParentTitle?: string;
  areaPath: string;
  assignedTo?: string;
  description?: string;
}

export interface ParentingSuggestion {
  suggestedParentId: number;
  suggestedParentTitle: string;
  suggestedParentType: string;
  confidence: number;
  reasoning: string;
  benefits: string[];
  potentialIssues?: string[];
}

export interface HierarchyValidationIssue {
  issueType: "misparented" | "orphaned" | "incorrect_level" | "circular_dependency" | "type_mismatch";
  severity: "low" | "medium" | "high" | "critical";
  description: string;
  recommendations: string[];
}

export interface HierarchyValidationResult {
  analysisContext: {
    analyzedItemCount: number;
    areaPath?: string;
    analysisDepth: string;
    timestamp: string;
  };
  workItemsAnalyzed: WorkItemHierarchyInfo[];
  issuesFound: Array<{
    workItemId: number;
    workItemTitle: string;
    issues: HierarchyValidationIssue[];
    parentingSuggestions: ParentingSuggestion[];
  }>;
  healthySummary: {
    totalAnalyzed: number;
    itemsWithIssues: number;
    itemsWellParented: number;
    orphanedItems: number;
    incorrectlyParented: number;
  };
  recommendations: {
    highPriorityActions: string[];
    improvementSuggestions: string[];
    bestPractices: string[];
  };
}

/**
 * =============================================================================
 * PERSONAL WORKLOAD ANALYSIS
 * =============================================================================
 */

export interface PersonalWorkloadAnalyzerArgs {
  assignedToEmail: string;
  analysisPeriodDays?: number;
  additionalIntent?: string;
  organization?: string;
  project?: string;
  areaPath?: string;
}

export interface PersonalWorkloadAnalysisResult {
  executiveSummary: {
    email: string;
    analysisPeriod: { startDate: string; endDate: string; days: number };
    overallHealthScore: number;
    healthStatus: "Healthy" | "Concerning" | "At Risk" | "Critical";
    primaryConcerns: string[];
    additionalIntent?: string;
  };
  workSummary: {
    completed: {
      totalItems: number;
      storyPoints: number;
      velocityPerWeek: number;
      workTypes: Record<string, { count: number; percentage: number }>;
      averageCycleTime: number;
    };
    active: {
      totalItems: number;
      weightedLoad: number;
      capacityMultiplier: number;
      wipStatus: "Healthy" | "Concerning" | "Critical";
      highPriorityCount: number;
      oldestItemAge: number;
    };
    estimationQuality: {
      manualPercentage: number;
      aiEstimatedPercentage: number;
      lowConfidenceCount: number;
      status: "Good" | "Needs Review";
    };
  };
  riskFlags: {
    critical: Array<{ title: string; description: string; score: number }>;
    concerning: Array<{ title: string; description: string }>;
    minor: Array<{ title: string; description: string }>;
    positive: string[];
  };
  detailedAnalysis: {
    workloadBalance: { score: number; assessment: string; recommendation: string };
    workVariety: { 
      score: number; 
      workTypeDistribution: Record<string, { count: number; percentage: number }>; 
      specializationRisk: "Low" | "Medium" | "High"; 
      recommendation: string 
    };
    codingBalance: { 
      score: number; 
      codingPercentage: number; 
      nonCodingPercentage: number; 
      assessment: string; 
      recommendation: string 
    };
    complexityGrowth: { 
      score: number; 
      trend: "Increasing" | "Stable" | "Decreasing"; 
      challengeLevel: "Appropriate" | "Under-challenged" | "Overwhelmed"; 
      recommendation: string 
    };
    temporalHealth: { 
      score: number; 
      afterHoursFrequency: string; 
      continuousWorkPattern: string; 
      assessment: string; 
      recommendation: string 
    };
    growthTrajectory: { score: number; assessment: string };
  };
  customIntentAnalysis?: {
    intent: string;
    keyFindings: string[];
    recommendations: string[];
    supportingEvidence: string[];
  };
  actionItems: {
    immediate: Array<{ what: string; why: string; owner: string }>;
    shortTerm: string[];
    longTerm: string[];
    managerDiscussion: string[];
    selfCare: string[];
  };
  topWorkItems: Array<{
    id: number;
    title: string;
    type: string;
    state: string;
    storyPoints?: number;
    ageInDays: number;
    complexity: "High" | "Medium" | "Low";
  }>;
}

/**
 * =============================================================================
 * SPRINT PLANNING
 * =============================================================================
 */

export interface SprintPlanningAnalyzerArgs {
  iterationPath: string;
  teamMembers: Array<{
    email: string;
    name: string;
    capacityHours?: number;
    skills?: string[];
    preferredWorkTypes?: string[];
  }>;
  sprintCapacityHours?: number;
  historicalSprintsToAnalyze?: number;
  candidateWorkItemIds?: number[];
  considerDependencies?: boolean;
  considerSkills?: boolean;
  additionalConstraints?: string;
  includeFullAnalysis?: boolean;
  rawAnalysisOnError?: boolean;
  organization?: string;
  project?: string;
  areaPath?: string;
}

export interface TeamMemberAssignment {
  email: string;
  name: string;
  allocatedCapacityHours: number;
  assignedWorkItems: Array<{
    workItemId: number;
    title: string;
    type: string;
    storyPoints?: number;
    estimatedHours?: number;
    priority: number;
    rationale: string;
  }>;
  totalStoryPoints: number;
  totalEstimatedHours: number;
  capacityUtilization: number;
  workloadBalance: "Under" | "Optimal" | "Over";
  skillMatch: "Poor" | "Good" | "Excellent";
}

export interface SprintPlanningResult {
  sprintSummary: {
    iterationPath: string;
    teamSize: number;
    totalCapacityHours: number;
    totalCandidateItems: number;
    healthScore: number;
    confidenceLevel?: "High" | "Medium" | "Low";
  };
  velocityAnalysis: {
    historicalVelocity: {
      averagePointsPerSprint: number;
      trendDirection: "Increasing" | "Stable" | "Decreasing" | "Unknown";
      consistency: "High" | "Moderate" | "Low" | "Unknown";
      lastThreeSprints: Array<{
        iterationPath: string;
        completedPoints: number;
        plannedPoints: number;
        commitmentAccuracy: number;
      }>;
    };
    predictedVelocity: {
      estimatedPoints: number;
      confidenceRange: { min: number; max: number };
      assumptions: string[];
    };
  };
  teamAssignments: TeamMemberAssignment[];
  unassignedItems: Array<{
    workItemId: number;
    title: string;
    type: string;
    reason: string;
    recommendation: string;
  }>;
  sprintRisks?: {
    critical: Array<{ title: string; description: string; mitigation: string }>;
    warnings: Array<{ title: string; description: string }>;
    recommendations: string[];
  };
  balanceMetrics?: {
    workloadBalance: { score: number; assessment: string };
    skillCoverage: { score: number; assessment: string };
    dependencyRisk: { score: number; assessment: string };
    overallBalance: { score: number; assessment: string };
  };
  alternativePlans?: Array<{
    planName: string;
    description: string;
    keyDifferences: string[];
    tradeoffs: string[];
  }>;
  dependencies?: Array<{
    workItemId: number;
    dependsOn: number[];
    blockedBy: number[];
  }>;
  actionableSteps: string[];
  fullAnalysisText?: string;
}<|MERGE_RESOLUTION|>--- conflicted
+++ resolved
@@ -49,12 +49,9 @@
  * Raw AI Analysis Data
  * Represents unstructured JSON response from AI analysis
  * This is intentionally flexible as AI responses can vary in structure
-<<<<<<< HEAD
  * Use this for storing complete AI responses that may contain custom fields
-=======
  * 
  * Note: Also exported as 'RawAnalysisData' for backward compatibility
->>>>>>> 33c3bd30
  */
 export interface RawAIAnalysisData {
   /** 
