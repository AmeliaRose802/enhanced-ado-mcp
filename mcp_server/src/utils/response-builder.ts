/**
 * Standard response builder for tool execution results
 */

import type { ToolExecutionResult } from '../types/index.js';
import { ErrorCategory, ErrorCode, type ErrorMetadata, createErrorMetadata, categorizeError } from '../types/error-categories.js';

/**
 * Build a successful response with data
 * @param data - The response data
 * @param metadata - Additional metadata for debugging
 * @returns ToolExecutionResult with success: true
 */
export function buildSuccessResponse(data: any, metadata: Record<string, any> = {}): ToolExecutionResult {
  return {
    success: true,
    data,
    metadata: { ...metadata, samplingAvailable: true },
    errors: [],
    warnings: []
  };
}

<<<<<<< HEAD
/**
 * Build a successful response with warnings
 * @param data - The response data
 * @param warnings - Array of warning messages
 * @param metadata - Additional metadata for debugging
 * @returns ToolExecutionResult with success: true and warnings
 */
export function buildSuccessResponseWithWarnings(
  data: any, 
  warnings: string[], 
  metadata: Record<string, any> = {}
): ToolExecutionResult {
  return {
    success: true,
    data,
    metadata: { ...metadata, samplingAvailable: true },
    errors: [],
    warnings
  };
}

/**
 * Build an error response
 * @param error - Error message or Error object
 * @param metadata - Additional metadata for debugging
 * @returns ToolExecutionResult with success: false
 */
export function buildErrorResponse(error: string | Error, metadata: Record<string, any> = {}): ToolExecutionResult {
=======
export function buildErrorResponse(
  error: string | Error, 
  metadata: Record<string, any> = {},
  category?: ErrorCategory,
  code?: typeof ErrorCode[keyof typeof ErrorCode]
): ToolExecutionResult {
>>>>>>> c117cf1f
  const errorMsg = error instanceof Error ? error.message : error;
  
  // Auto-categorize if category not provided
  const errorCategory = category ?? categorizeError(errorMsg);
  
  // Create error metadata
  const errorMetadata: ErrorMetadata = createErrorMetadata(
    errorCategory,
    code,
    metadata
  );
  
  return {
    success: false,
    data: null,
    metadata: { 
      ...metadata, 
      samplingAvailable: true,
      errorCategory: errorCategory,
      errorCode: code,
      errorMetadata
    },
    errors: [errorMsg],
    warnings: []
  };
}

/**
 * Build an error response with multiple errors
 * @param errors - Array of error messages or Error objects
 * @param metadata - Additional metadata for debugging
 * @returns ToolExecutionResult with success: false
 */
export function buildMultiErrorResponse(
  errors: (string | Error)[], 
  metadata: Record<string, any> = {}
): ToolExecutionResult {
  const errorMessages = errors.map(e => e instanceof Error ? e.message : e);
  return {
    success: false,
    data: null,
    metadata: { ...metadata, samplingAvailable: true },
    errors: errorMessages,
    warnings: []
  };
}

/**
 * Build a partial success response (some operations succeeded, some failed)
 * @param data - The response data (typically includes success/failure counts)
 * @param errors - Array of error messages for failed operations
 * @param warnings - Array of warning messages
 * @param metadata - Additional metadata for debugging
 * @returns ToolExecutionResult with success: false (due to errors) but with partial data
 */
export function buildPartialSuccessResponse(
  data: any,
  errors: string[],
  warnings: string[] = [],
  metadata: Record<string, any> = {}
): ToolExecutionResult {
  return {
    success: false,
    data,
    metadata: { ...metadata, samplingAvailable: true },
    errors,
    warnings
  };
}

/**
 * Build a response for when sampling is unavailable
 * @returns ToolExecutionResult indicating sampling is not available
 */
export function buildSamplingUnavailableResponse(): ToolExecutionResult {
  return buildErrorResponse(
    'VS Code language model sampling is not available. Ensure you have GitHub Copilot enabled and the language model is accessible.',
    { source: 'sampling-check-failed', samplingAvailable: false },
    ErrorCategory.BUSINESS_LOGIC,
    ErrorCode.BUSINESS_OPERATION_FAILED
  );
}

/**
 * Build validation error response for tool handlers
 * Formats Zod validation errors with actionable guidance for AI agents
 * @param validationError - Zod validation error or generic error
 * @param source - Source identifier for metadata (default: 'validation')
 * @returns ToolExecutionResult with formatted validation error
 */
export function buildValidationErrorResponse(validationError: any, source: string = 'validation'): ToolExecutionResult {
  // Format Zod errors with detailed field-level information
  let errorMessage = 'Validation error:\n';
  
  if (validationError.issues && Array.isArray(validationError.issues)) {
    // Zod error with multiple issues
    const formattedIssues = validationError.issues.map((issue: any) => {
      const path = issue.path.length > 0 ? issue.path.join('.') : 'root';
      const message = issue.message;
      
      // Add context about what was received vs what was expected
      let details = '';
      if (issue.received !== undefined) {
        details = ` (received: ${JSON.stringify(issue.received)})`;
      }
      
      return `  • ${path}: ${message}${details}`;
    });
    
    errorMessage += formattedIssues.join('\n');
    
    // Add helpful hint at the end
    errorMessage += '\n\n💡 Tip: Check parameter types and constraints. See tool description for valid values.';
  } else {
    // Fallback for non-Zod errors
    errorMessage = `Validation error: ${validationError.message || String(validationError)}`;
  }
  
  return buildErrorResponse(
    errorMessage, 
    { source, validationErrorCount: validationError.issues?.length },
    ErrorCategory.VALIDATION,
    ErrorCode.VALIDATION_SCHEMA
  );
}

/**
 * Build Azure CLI error response
 * @param error - Azure CLI validation error
 * @returns ToolExecutionResult with Azure CLI error details
 */
export function buildAzureCliErrorResponse(error: { isAvailable: boolean, isLoggedIn: boolean, error?: string }): ToolExecutionResult {
<<<<<<< HEAD
  return buildErrorResponse(error.error || 'Azure CLI validation failed', { source: 'azure-cli-validation' });
}

/**
 * Build error response from caught exception in handler catch blocks
 * Standardizes error extraction and formatting
 * @param error - The caught error (unknown type)
 * @param handlerName - Name of the handler for metadata
 * @param metadata - Additional metadata for debugging
 * @returns ToolExecutionResult with formatted error
 */
export function buildCatchErrorResponse(
  error: unknown, 
  handlerName: string,
  metadata: Record<string, any> = {}
): ToolExecutionResult {
  const errorMessage = error instanceof Error ? error.message : String(error);
  return buildErrorResponse(errorMessage, { source: handlerName, ...metadata });
}
=======
  const errorMsg = error.error || 'Azure CLI validation failed';
  const category = !error.isAvailable ? ErrorCategory.BUSINESS_LOGIC : ErrorCategory.AUTHENTICATION;
  const code = !error.isAvailable ? ErrorCode.AUTH_CLI_NOT_AVAILABLE : ErrorCode.AUTH_NOT_LOGGED_IN;
  
  return buildErrorResponse(
    errorMsg, 
    { source: 'azure-cli-validation' },
    category,
    code
  );
}

// =============================================================================
// Helper functions for creating categorized errors
// =============================================================================

/**
 * Build authentication error response
 */
export function buildAuthenticationError(
  message: string,
  metadata: Record<string, any> = {}
): ToolExecutionResult {
  return buildErrorResponse(
    message,
    metadata,
    ErrorCategory.AUTHENTICATION,
    ErrorCode.AUTH_NOT_LOGGED_IN
  );
}

/**
 * Build network error response
 */
export function buildNetworkError(
  message: string,
  metadata: Record<string, any> = {}
): ToolExecutionResult {
  return buildErrorResponse(
    message,
    metadata,
    ErrorCategory.NETWORK,
    ErrorCode.NETWORK_CONNECTION_FAILED
  );
}

/**
 * Build not found error response
 */
export function buildNotFoundError(
  resourceType: string,
  resourceId: string | number,
  metadata: Record<string, any> = {}
): ToolExecutionResult {
  const codeMap: Record<string, typeof ErrorCode[keyof typeof ErrorCode]> = {
    'work-item': ErrorCode.NOT_FOUND_WORK_ITEM,
    'project': ErrorCode.NOT_FOUND_PROJECT,
    'repository': ErrorCode.NOT_FOUND_REPOSITORY,
    'query-handle': ErrorCode.NOT_FOUND_QUERY_HANDLE,
  };
  
  const code = codeMap[resourceType.toLowerCase()] || ErrorCode.NOT_FOUND_RESOURCE;
  
  return buildErrorResponse(
    `${resourceType} '${resourceId}' not found`,
    { ...metadata, resourceType, resourceId },
    ErrorCategory.NOT_FOUND,
    code
  );
}

/**
 * Build business logic error response
 */
export function buildBusinessLogicError(
  message: string,
  metadata: Record<string, any> = {}
): ToolExecutionResult {
  return buildErrorResponse(
    message,
    metadata,
    ErrorCategory.BUSINESS_LOGIC,
    ErrorCode.BUSINESS_OPERATION_FAILED
  );
}

/**
 * Build rate limit error response
 */
export function buildRateLimitError(
  message: string = 'Rate limit exceeded. Please try again later.',
  metadata: Record<string, any> = {}
): ToolExecutionResult {
  return buildErrorResponse(
    message,
    metadata,
    ErrorCategory.RATE_LIMIT,
    ErrorCode.RATE_LIMIT_EXCEEDED
  );
}

/**
 * Build permission denied error response
 */
export function buildPermissionError(
  message: string,
  metadata: Record<string, any> = {}
): ToolExecutionResult {
  return buildErrorResponse(
    message,
    metadata,
    ErrorCategory.PERMISSION_DENIED,
    ErrorCode.PERMISSION_DENIED
  );
}
>>>>>>> c117cf1f
<|MERGE_RESOLUTION|>--- conflicted
+++ resolved
@@ -5,12 +5,6 @@
 import type { ToolExecutionResult } from '../types/index.js';
 import { ErrorCategory, ErrorCode, type ErrorMetadata, createErrorMetadata, categorizeError } from '../types/error-categories.js';
 
-/**
- * Build a successful response with data
- * @param data - The response data
- * @param metadata - Additional metadata for debugging
- * @returns ToolExecutionResult with success: true
- */
 export function buildSuccessResponse(data: any, metadata: Record<string, any> = {}): ToolExecutionResult {
   return {
     success: true,
@@ -21,43 +15,12 @@
   };
 }
 
-<<<<<<< HEAD
-/**
- * Build a successful response with warnings
- * @param data - The response data
- * @param warnings - Array of warning messages
- * @param metadata - Additional metadata for debugging
- * @returns ToolExecutionResult with success: true and warnings
- */
-export function buildSuccessResponseWithWarnings(
-  data: any, 
-  warnings: string[], 
-  metadata: Record<string, any> = {}
-): ToolExecutionResult {
-  return {
-    success: true,
-    data,
-    metadata: { ...metadata, samplingAvailable: true },
-    errors: [],
-    warnings
-  };
-}
-
-/**
- * Build an error response
- * @param error - Error message or Error object
- * @param metadata - Additional metadata for debugging
- * @returns ToolExecutionResult with success: false
- */
-export function buildErrorResponse(error: string | Error, metadata: Record<string, any> = {}): ToolExecutionResult {
-=======
 export function buildErrorResponse(
   error: string | Error, 
   metadata: Record<string, any> = {},
   category?: ErrorCategory,
   code?: typeof ErrorCode[keyof typeof ErrorCode]
 ): ToolExecutionResult {
->>>>>>> c117cf1f
   const errorMsg = error instanceof Error ? error.message : error;
   
   // Auto-categorize if category not provided
@@ -85,53 +48,6 @@
   };
 }
 
-/**
- * Build an error response with multiple errors
- * @param errors - Array of error messages or Error objects
- * @param metadata - Additional metadata for debugging
- * @returns ToolExecutionResult with success: false
- */
-export function buildMultiErrorResponse(
-  errors: (string | Error)[], 
-  metadata: Record<string, any> = {}
-): ToolExecutionResult {
-  const errorMessages = errors.map(e => e instanceof Error ? e.message : e);
-  return {
-    success: false,
-    data: null,
-    metadata: { ...metadata, samplingAvailable: true },
-    errors: errorMessages,
-    warnings: []
-  };
-}
-
-/**
- * Build a partial success response (some operations succeeded, some failed)
- * @param data - The response data (typically includes success/failure counts)
- * @param errors - Array of error messages for failed operations
- * @param warnings - Array of warning messages
- * @param metadata - Additional metadata for debugging
- * @returns ToolExecutionResult with success: false (due to errors) but with partial data
- */
-export function buildPartialSuccessResponse(
-  data: any,
-  errors: string[],
-  warnings: string[] = [],
-  metadata: Record<string, any> = {}
-): ToolExecutionResult {
-  return {
-    success: false,
-    data,
-    metadata: { ...metadata, samplingAvailable: true },
-    errors,
-    warnings
-  };
-}
-
-/**
- * Build a response for when sampling is unavailable
- * @returns ToolExecutionResult indicating sampling is not available
- */
 export function buildSamplingUnavailableResponse(): ToolExecutionResult {
   return buildErrorResponse(
     'VS Code language model sampling is not available. Ensure you have GitHub Copilot enabled and the language model is accessible.',
@@ -144,9 +60,6 @@
 /**
  * Build validation error response for tool handlers
  * Formats Zod validation errors with actionable guidance for AI agents
- * @param validationError - Zod validation error or generic error
- * @param source - Source identifier for metadata (default: 'validation')
- * @returns ToolExecutionResult with formatted validation error
  */
 export function buildValidationErrorResponse(validationError: any, source: string = 'validation'): ToolExecutionResult {
   // Format Zod errors with detailed field-level information
@@ -186,31 +99,8 @@
 
 /**
  * Build Azure CLI error response
- * @param error - Azure CLI validation error
- * @returns ToolExecutionResult with Azure CLI error details
  */
 export function buildAzureCliErrorResponse(error: { isAvailable: boolean, isLoggedIn: boolean, error?: string }): ToolExecutionResult {
-<<<<<<< HEAD
-  return buildErrorResponse(error.error || 'Azure CLI validation failed', { source: 'azure-cli-validation' });
-}
-
-/**
- * Build error response from caught exception in handler catch blocks
- * Standardizes error extraction and formatting
- * @param error - The caught error (unknown type)
- * @param handlerName - Name of the handler for metadata
- * @param metadata - Additional metadata for debugging
- * @returns ToolExecutionResult with formatted error
- */
-export function buildCatchErrorResponse(
-  error: unknown, 
-  handlerName: string,
-  metadata: Record<string, any> = {}
-): ToolExecutionResult {
-  const errorMessage = error instanceof Error ? error.message : String(error);
-  return buildErrorResponse(errorMessage, { source: handlerName, ...metadata });
-}
-=======
   const errorMsg = error.error || 'Azure CLI validation failed';
   const category = !error.isAvailable ? ErrorCategory.BUSINESS_LOGIC : ErrorCategory.AUTHENTICATION;
   const code = !error.isAvailable ? ErrorCode.AUTH_CLI_NOT_AVAILABLE : ErrorCode.AUTH_NOT_LOGGED_IN;
@@ -326,4 +216,3 @@
     ErrorCode.PERMISSION_DENIED
   );
 }
->>>>>>> c117cf1f
