--- conflicted
+++ resolved
@@ -1,4 +1,11 @@
-<<<<<<< HEAD
+/**
+ * Zod Schema Definitions for MCP Tool Parameters
+ * 
+ * This file contains all Zod schemas for validating tool inputs.
+ * Each schema corresponds to a tool defined in tool-configs.ts and provides
+ * runtime validation with TypeScript type inference.
+ */
+
 import { z } from "zod";
 import { loadConfiguration } from './config.js';
 
@@ -8,6 +15,10 @@
  */
 
 const cfg = () => loadConfiguration();
+
+// ============================================================================
+// Shared Schema Components
+// ============================================================================
 
 /**
  * Schema for creating a new Azure DevOps work item
@@ -41,6 +52,10 @@
   tags: z.string().optional().describe("Semicolon or comma separated tags"),
   inheritParentPaths: z.boolean().optional().describe("Inherit Area/Iteration from parent if not supplied").default(() => cfg().azureDevOps.inheritParentPaths)
 });
+
+// ============================================================================
+// GitHub Copilot Integration Schemas
+// ============================================================================
 
 /**
  * Schema for assigning an existing work item to GitHub Copilot
@@ -104,6 +119,10 @@
   tags: z.string().optional(),
   inheritParentPaths: z.boolean().optional().default(() => cfg().azureDevOps.inheritParentPaths)
 });
+
+// ============================================================================
+// Analysis & Intelligence Schemas
+// ============================================================================
 
 /**
  * Schema for extracting security instruction links from Azure DevOps work items
@@ -192,11 +211,19 @@
   }).optional().default("detailed").describe("Output format: 'detailed' (default, comprehensive analysis) or 'json' (structured JSON for programmatic use)")
 });
 
+// ============================================================================
+// Configuration & Discovery Schemas
+// ============================================================================
+
 // Configuration and discovery tool schemas
 export const getConfigurationSchema = z.object({
   includeSensitive: z.boolean().optional().default(false).describe("Include potentially sensitive configuration values"),
   section: z.enum(["all", "azureDevOps", "gitRepository", "gitHubCopilot"]).optional().default("all").describe("Specific configuration section to retrieve")
 });
+
+// ============================================================================
+// Query & Search Schemas
+// ============================================================================
 
 /**
  * Schema for querying Azure DevOps work items using WIQL (Work Item Query Language)
@@ -251,326 +278,16 @@
  * @remarks
  * Provides efficient analytics queries using OData for aggregations, metrics, and trend analysis.
  * Supports grouping, filtering, and computed fields like cycle time.
-=======
-/**
- * Zod Schema Definitions for MCP Tool Parameters
- * 
- * This file contains all Zod schemas for validating tool inputs.
- * Each schema corresponds to a tool defined in tool-configs.ts and provides
- * runtime validation with TypeScript type inference.
- */
-
-import { z } from "zod";
-
-// ============================================================================
-// Shared Schema Components
-// ============================================================================
-
-/**
- * Item selector for query handle operations
- * Can be:
- * - "all" to select all items
- * - Array of work item IDs
- * - Object with filter criteria
- */
-const itemSelectorSchema = z.union([
-  z.literal("all"),
-  z.array(z.number()),
-  z.object({
-    states: z.array(z.string()).optional(),
-    titleContains: z.array(z.string()).optional(),
-    tags: z.array(z.string()).optional(),
-    daysInactiveMin: z.number().optional(),
-    daysInactiveMax: z.number().optional()
-  })
-]);
-
-// ============================================================================
-// Work Item Creation & Modification Schemas
-// ============================================================================
-
-/**
- * Schema for wit-create-new-item tool
- * Creates a new Azure DevOps work item with optional parent relationship
- */
-export const createNewItemSchema = z.object({
-  title: z.string().min(1, "Title is required"),
-  parentWorkItemId: z.number().optional(),
-  description: z.string().optional(),
-  tags: z.string().optional(),
-  workItemType: z.string().optional(),
-  areaPath: z.string().optional(),
-  iterationPath: z.string().optional(),
-  assignedTo: z.string().optional(),
-  priority: z.number().optional(),
-  organization: z.string().optional(),
-  project: z.string().optional()
-});
-
-/**
- * Schema for wit-clone-work-item tool
- * Clone/duplicate an existing work item with optional modifications
- */
-export const cloneWorkItemSchema = z.object({
-  sourceWorkItemId: z.number().int().positive("Source work item ID must be a positive integer"),
-  title: z.string().optional(),
-  targetAreaPath: z.string().optional(),
-  targetIterationPath: z.string().optional(),
-  targetProject: z.string().optional(),
-  assignTo: z.string().optional(),
-  includeDescription: z.boolean().optional().default(true),
-  includeAcceptanceCriteria: z.boolean().optional().default(true),
-  includeTags: z.boolean().optional().default(true),
-  includeAttachments: z.boolean().optional().default(false),
-  includeChildren: z.boolean().optional().default(false),
-  linkToSource: z.boolean().optional().default(true),
-  comment: z.string().optional(),
-  organization: z.string().optional(),
-  project: z.string().optional()
-});
-
-// ============================================================================
-// GitHub Copilot Integration Schemas
-// ============================================================================
-
-/**
- * Schema for wit-assign-to-copilot tool
- * Assign an existing work item to GitHub Copilot
- */
-export const assignToCopilotSchema = z.object({
-  workItemId: z.number().int().positive("Work item ID must be a positive integer"),
-  repository: z.string().min(1, "Repository is required"),
-  branch: z.string().optional(),
-  gitHubCopilotGuid: z.string().optional(),
-  organization: z.string().optional(),
-  project: z.string().optional()
-});
-
-/**
- * Schema for wit-new-copilot-item tool
- * Create a new work item and immediately assign to GitHub Copilot
- */
-export const newCopilotItemSchema = z.object({
-  title: z.string().min(1, "Title is required"),
-  parentWorkItemId: z.number().int().positive("Parent work item ID must be a positive integer"),
-  repository: z.string().min(1, "Repository is required"),
-  description: z.string().optional(),
-  tags: z.string().optional(),
-  workItemType: z.string().optional(),
-  branch: z.string().optional(),
-  gitHubCopilotGuid: z.string().optional(),
-  areaPath: z.string().optional(),
-  iterationPath: z.string().optional(),
-  priority: z.number().optional(),
-  inheritParentPaths: z.boolean().optional(),
-  organization: z.string().optional(),
-  project: z.string().optional()
-});
-
-// ============================================================================
-// Analysis & Intelligence Schemas
-// ============================================================================
-
-/**
- * Schema for wit-extract-security-links tool
- * Extract instruction links from security scan work items
- */
-export const extractSecurityLinksSchema = z.object({
-  workItemId: z.number().int().positive("Work item ID must be a positive integer"),
-  scanType: z.enum(["BinSkim", "CodeQL", "CredScan", "General", "All"]).optional().default("All"),
-  includeWorkItemDetails: z.boolean().optional().default(false),
-  extractFromComments: z.boolean().optional().default(false),
-  dryRun: z.boolean().optional().default(false),
-  organization: z.string().optional(),
-  project: z.string().optional()
-});
-
-/**
- * Schema for wit-intelligence-analyzer tool
- * AI-powered work item analysis for completeness and enhancement
- */
-export const workItemIntelligenceSchema = z.object({
-  title: z.string().min(1, "Title is required"),
-  description: z.string().optional(),
-  workItemType: z.string().optional(),
-  acceptanceCriteria: z.string().optional(),
-  analysisType: z.enum(["completeness", "ai-readiness", "enhancement", "categorization", "full"]).optional().default("full"),
-  contextInfo: z.string().optional(),
-  enhanceDescription: z.boolean().optional().default(false),
-  createInADO: z.boolean().optional().default(false),
-  parentWorkItemId: z.number().optional(),
-  organization: z.string().optional(),
-  project: z.string().optional()
-});
-
-/**
- * Schema for wit-ai-assignment-analyzer tool
- * Enhanced AI assignment suitability analysis
- */
-export const aiAssignmentAnalyzerSchema = z.object({
-  workItemId: z.number().int().positive("Work item ID must be a positive integer"),
-  outputFormat: z.enum(["detailed", "json"]).optional().default("detailed"),
-  organization: z.string().optional(),
-  project: z.string().optional()
-});
-
-/**
- * Schema for wit-personal-workload-analyzer tool
- * AI-powered personal workload analysis for burnout risk assessment
- */
-export const personalWorkloadAnalyzerSchema = z.object({
-  assignedToEmail: z.string().email("Must provide a valid email address"),
-  analysisPeriodDays: z.number().int().min(7).max(365).optional().default(90),
-  additionalIntent: z.string().optional(),
-  organization: z.string().optional(),
-  project: z.string().optional(),
-  areaPath: z.string().optional()
-});
-
-/**
- * Schema for wit-sprint-planning-analyzer tool
- * AI-powered sprint planning analysis
- */
-export const sprintPlanningAnalyzerSchema = z.object({
-  iterationPath: z.string().optional(),
-  teamCapacityHours: z.number().optional(),
-  analysisFocus: z.enum(["capacity", "risks", "dependencies", "full"]).optional().default("full"),
-  organization: z.string().optional(),
-  project: z.string().optional()
-});
-
-/**
- * Schema for wit-backlog-cleanup-analyzer tool
- * AI-powered backlog hygiene analysis with configurable staleness threshold
- */
-export const backlogCleanupAnalyzerSchema = z.object({
-  areaPath: z.string().optional(),
-  stalenessThresholdDays: z.number().int().min(1).optional().default(180),
-  includeSubAreas: z.boolean().optional().default(true),
-  includeQualityChecks: z.boolean().optional().default(true),
-  includeMetadataChecks: z.boolean().optional().default(true),
-  maxResults: z.number().int().min(1).max(2000).optional().default(500),
-  returnQueryHandle: z.boolean().optional().default(true),
-  organization: z.string().optional(),
-  project: z.string().optional()
-});
-
-/**
- * Schema for wit-detect-patterns tool
- * Identify common work item issues (duplicates, placeholders, orphans, etc.)
- */
-export const detectPatternsSchema = z.object({
-  workItemIds: z.array(z.number()).optional(),
-  areaPath: z.string().optional(),
-  organization: z.string().optional(),
-  project: z.string().optional(),
-  patterns: z.array(z.enum([
-    "duplicates",
-    "placeholder_titles", 
-    "orphaned_children",
-    "unassigned_committed",
-    "stale_automation",
-    "no_description"
-  ])).optional().default(["duplicates", "placeholder_titles", "orphaned_children", "unassigned_committed", "stale_automation"]),
-  maxResults: z.number().int().min(1).max(1000).optional().default(200),
-  includeSubAreas: z.boolean().optional().default(true),
-  format: z.enum(["categorized", "flat"]).optional().default("categorized")
-});
-
-/**
- * Schema for wit-validate-hierarchy-fast tool
- * Fast hierarchy validation with cycle detection
- */
-export const validateHierarchyFastSchema = z.object({
-  rootWorkItemId: z.number().int().positive("Root work item ID must be a positive integer"),
-  maxDepth: z.number().int().min(1).max(10).optional().default(5),
-  checkCycles: z.boolean().optional().default(true),
-  checkOrphans: z.boolean().optional().default(true),
-  organization: z.string().optional(),
-  project: z.string().optional()
-});
-
-// ============================================================================
-// Configuration & Discovery Schemas
-// ============================================================================
-
-/**
- * Schema for wit-get-configuration tool
- * Get current MCP server configuration
- */
-export const getConfigurationSchema = z.object({
-  includeSensitive: z.boolean().optional().default(false),
-  section: z.enum(["all", "azureDevOps", "gitRepository", "gitHubCopilot"]).optional().default("all")
-});
-
-/**
- * Schema for wit-tool-discovery tool
- * AI-powered tool discovery and recommendation
- */
-export const toolDiscoverySchema = z.object({
-  intent: z.string().min(1, "Intent is required"),
-  includeExamples: z.boolean().optional().default(false).describe("Include example usage in response (saves tokens when false, default false)"),
-  maxRecommendations: z.number().int().min(1).max(10).optional().default(3),
-  filterCategory: z.enum([
-    "all",
-    "work-items",
-    "bulk-operations",
-    "queries",
-    "analysis",
-    "ai-powered",
-    "configuration"
-  ]).optional().default("all"),
-  context: z.string().optional(),
-  contextInfo: z.string().optional()
-});
-
-// ============================================================================
-// Query & Search Schemas
-// ============================================================================
-
-/**
- * Schema for wit-get-work-items-by-query-wiql tool
- * Execute WIQL query and get query handle for safe operations
- */
-export const wiqlQuerySchema = z.object({
-  wiqlQuery: z.string().min(1, "WIQL query is required"),
-  organization: z.string().optional(),
-  project: z.string().optional(),
-  includeFields: z.array(z.string()).optional(),
-  maxResults: z.number().int().min(1).max(1000).optional().default(200),
-  skip: z.number().int().min(0).optional().default(0),
-  top: z.number().int().min(1).max(1000).optional(),
-  includeSubstantiveChange: z.boolean().optional().default(false),
-  filterBySubstantiveChangeAfter: z.string().optional(),
-  filterBySubstantiveChangeBefore: z.string().optional(),
-  filterByDaysInactiveMin: z.number().optional(),
-  filterByDaysInactiveMax: z.number().optional(),
-  filterByMissingDescription: z.boolean().optional().default(false),
-  filterByMissingAcceptanceCriteria: z.boolean().optional().default(false),
-  returnQueryHandle: z.boolean().optional().default(true),
-  fetchFullPackages: z.boolean().optional().default(false),
-  includePaginationDetails: z.boolean().optional().default(false)
-});
-
-/**
- * Schema for wit-query-analytics-odata tool
- * Query Azure DevOps Analytics using OData
->>>>>>> 15284c49
  */
 export const odataAnalyticsQuerySchema = z.object({
   queryType: z.enum([
     "workItemCount",
     "groupByState",
-<<<<<<< HEAD
     "groupByType",
-=======
-    "groupByType", 
->>>>>>> 15284c49
     "groupByAssignee",
     "velocityMetrics",
     "cycleTimeMetrics",
     "customQuery"
-<<<<<<< HEAD
   ], {
     errorMap: () => ({ message: "queryType must be one of: workItemCount, groupByState, groupByType, groupByAssignee, velocityMetrics, cycleTimeMetrics, customQuery" })
   }).describe("Type of analytics query to execute"),
@@ -595,6 +312,10 @@
   includeOdataMetadata: z.boolean().optional().default(false).describe("Include OData metadata fields (@odata.context, @odata.count, @odata.nextLink) in response (default: false)")
 });
 
+// ============================================================================
+// Context Retrieval Schemas
+// ============================================================================
+
 // Full context package retrieval (single work item)
 export const workItemContextPackageSchema = z.object({
   workItemId: z.number().int("Work item ID must be an integer. Example: 12345").positive("Work item ID must be positive. Example: 12345").describe("Primary work item ID to retrieve full context for"),
@@ -657,6 +378,10 @@
   format: z.enum(['summary', 'categorized', 'flat']).optional().default('categorized').describe("Response format: 'summary' (counts only, ~50-70% context reduction), 'categorized' (grouped by severity, default), 'flat' (single array with pattern field)")
 });
 
+// ============================================================================
+// Query Handle Operations Schemas
+// ============================================================================
+
 export const validateHierarchyFastSchema = z.object({
   workItemIds: z.array(z.number().int()).optional().describe("Specific work item IDs to validate (if not provided, uses areaPath)"),
   areaPath: z.string().optional().describe("Area path to validate all work items within (if workItemIds not provided)"),
@@ -692,6 +417,10 @@
   })
 ]).default("all").describe("Item selection: 'all' for all items, array of indices [0,1,2] for specific items by position, or criteria object for server-side filtering");
 
+// ============================================================================
+// Work Item Creation & Modification Schemas
+// ============================================================================
+
 export const bulkCommentByQueryHandleSchema = z.object({
   queryHandle: z.string().describe("Query handle from wit-get-work-items-by-query-wiql with returnQueryHandle=true"),
   comment: z.string().describe("Comment text to add to all work items (supports Markdown)"),
@@ -736,78 +465,9 @@
   project: z.string().optional().default(() => cfg().azureDevOps.project)
 });
 
-export const validateQueryHandleSchema = z.object({
-  queryHandle: z.string().describe("Query handle to validate (from wit-get-work-items-by-query-wiql with returnQueryHandle=true)"),
-  includeSampleItems: z.boolean().optional().default(false).describe("Fetch and include sample items (first 5) with titles and states"),
-  organization: z.string().optional().default(() => cfg().azureDevOps.organization),
-  project: z.string().optional().default(() => cfg().azureDevOps.project)
-});
-
-export const analyzeByQueryHandleSchema = z.object({
-  queryHandle: z.string().describe("Query handle from wit-get-work-items-by-query-wiql (forces safe analysis without ID hallucination)"),
-  analysisType: z.array(z.enum(['effort', 'velocity', 'assignments', 'risks', 'completion', 'priorities'])).min(1).describe("Types of analysis to perform: effort (Story Points), velocity (completion trends), assignments (team distribution), risks (blockers/stale items), completion (state distribution), priorities (priority breakdown)"),
-  organization: z.string().optional().default(() => cfg().azureDevOps.organization),
-  project: z.string().optional().default(() => cfg().azureDevOps.project)
-});
-
-export const listQueryHandlesSchema = z.object({
-  includeExpired: z.boolean().optional().default(false).describe("Include expired handles in the list (default false)"),
-  top: z.number().int().min(1).max(200).optional().default(50).describe("Maximum number of handles to return (default 50, max 200)"),
-  skip: z.number().int().min(0).optional().default(0).describe("Number of handles to skip for pagination (default 0)")
-});
-
-export const inspectQueryHandleSchema = z.object({
-  queryHandle: z.string().describe("Query handle to inspect (from wit-get-work-items-by-query-wiql with returnQueryHandle=true)"),
-  includePreview: z.boolean().optional().default(true).describe("Include preview of first 10 work items with their context data"),
-  includeStats: z.boolean().optional().default(true).describe("Include staleness statistics and analysis metadata"),
-  includeExamples: z.boolean().optional().default(false).describe("Include selection examples showing how to use itemSelector (default false, saves ~300 tokens)")
-});
-
-export const selectItemsFromQueryHandleSchema = z.object({
-  queryHandle: z.string().describe("Query handle to preview item selection for"),
-  itemSelector: z.union([
-    z.literal("all"),                    // Operate on all items
-    z.array(z.number()).max(100),        // Operate on specific indices [0, 5, 12]
-    z.object({                           // Operate by server-side criteria
-      states: z.array(z.string()).optional(),
-      titleContains: z.array(z.string()).optional(),
-      tags: z.array(z.string()).optional(),
-      daysInactiveMin: z.number().optional(),
-      daysInactiveMax: z.number().optional()
-    })
-  ]).describe("Item selection: 'all' for all items, array of indices [0,1,2] for specific items by position, or criteria object for server-side filtering"),
-  previewCount: z.number().int().optional().default(10).describe("Number of selected items to preview (default 10, max 50)")
-});
-
-/**
- * Unified query handle info schema - combines validate, inspect, and select functionality
- * Default behavior matches inspect (basic query handle information)
- * When detailed=true, includes validation and selection analysis capabilities
- */
-export const queryHandleInfoSchema = z.object({
-  queryHandle: z.string().describe("Query handle to get information about (from wit-get-work-items-by-query-wiql with returnQueryHandle=true)"),
-  detailed: z.boolean().optional().default(false).describe("Include detailed validation data and selection analysis (default false for concise output)"),
-  includePreview: z.boolean().optional().default(true).describe("Include preview of first 10 work items with their context data"),
-  includeStats: z.boolean().optional().default(true).describe("Include staleness statistics and analysis metadata"),
-  includeExamples: z.boolean().optional().default(false).describe("Include selection examples showing how to use itemSelector (default false, saves ~300 tokens)"),
-  // Optional parameters for item selection analysis (only used when detailed=true and itemSelector provided)
-  itemSelector: z.union([
-    z.literal("all"),
-    z.array(z.number()).max(100),
-    z.object({
-      states: z.array(z.string()).optional(),
-      titleContains: z.array(z.string()).optional(),
-      tags: z.array(z.string()).optional(),
-      daysInactiveMin: z.number().optional(),
-      daysInactiveMax: z.number().optional()
-    })
-  ]).optional().describe("Optional: When provided with detailed=true, also shows selection analysis for these items"),
-  previewCount: z.number().int().optional().default(10).describe("Number of items to preview in selection analysis (when itemSelector provided)"),
-  // Optional parameters for detailed validation (only used when detailed=true)
-  includeSampleItems: z.boolean().optional().default(false).describe("Fetch and include sample work items from ADO API when detailed=true (first 5 with titles and states)"),
-  organization: z.string().optional().default(() => cfg().azureDevOps.organization),
-  project: z.string().optional().default(() => cfg().azureDevOps.project)
-});
+// ============================================================================
+// AI-Powered Bulk Operations Schemas
+// ============================================================================
 
 /**
  * Schema for bulk intelligent description enhancement
@@ -1251,379 +911,3 @@
   organization: z.string().optional().default(() => cfg().azureDevOps.organization),
   project: z.string().optional().default(() => cfg().azureDevOps.project)
 });
-
-=======
-  ]),
-  organization: z.string().optional(),
-  project: z.string().optional(),
-  filters: z.record(z.any()).optional(),
-  groupBy: z.array(z.string()).optional(),
-  select: z.array(z.string()).optional(),
-  orderBy: z.string().optional(),
-  customODataQuery: z.string().optional(),
-  dateRangeField: z.enum(["CreatedDate", "ChangedDate", "CompletedDate", "ClosedDate"]).optional(),
-  dateRangeStart: z.string().optional(),
-  dateRangeEnd: z.string().optional(),
-  top: z.number().int().min(1).max(10000).optional().default(1000),
-  skip: z.number().int().min(0).optional().default(0)
-});
-
-/**
- * Schema for wit-generate-wiql-query tool
- * Generate WIQL query from natural language description
- */
-export const generateWiqlQuerySchema = z.object({
-  description: z.string().min(1, "Query description is required"),
-  includeExamples: z.boolean().optional().default(true),
-  validateSyntax: z.boolean().optional().default(true),
-  organization: z.string().optional(),
-  project: z.string().optional()
-});
-
-/**
- * Schema for wit-generate-odata-query tool
- * Generate OData query from natural language description
- */
-export const generateODataQuerySchema = z.object({
-  description: z.string().min(1, "Query description is required"),
-  includeExamples: z.boolean().optional().default(true),
-  validateSyntax: z.boolean().optional().default(true),
-  organization: z.string().optional(),
-  project: z.string().optional()
-});
-
-/**
- * Schema for wit-unified-query-generator tool
- * Unified query generator supporting both WIQL and OData
- */
-export const unifiedQueryGeneratorSchema = z.object({
-  intent: z.string().min(1, "Query intent is required"),
-  queryType: z.enum(["wiql", "odata", "auto"]).optional().default("auto"),
-  returnExecutable: z.boolean().optional().default(true),
-  includeExplanation: z.boolean().optional().default(true),
-  organization: z.string().optional(),
-  project: z.string().optional()
-});
-
-// ============================================================================
-// Query Handle Operations Schemas
-// ============================================================================
-
-/**
- * Schema for wit-query-handle-inspect tool
- * Detailed inspection of a query handle
- */
-export const inspectQueryHandleSchema = z.object({
-  queryHandle: z.string().min(1, "Query handle is required"),
-  includeStalenessData: z.boolean().optional().default(true),
-  includeWorkItemContext: z.boolean().optional().default(true),
-  organization: z.string().optional(),
-  project: z.string().optional()
-});
-
-/**
- * Schema for wit-query-handle-select tool
- * Select items from query handle
- */
-export const selectItemsFromQueryHandleSchema = z.object({
-  queryHandle: z.string().min(1, "Query handle is required"),
-  itemSelector: itemSelectorSchema.optional().default("all"),
-  previewCount: z.number().int().min(1).max(50).optional().default(10),
-  organization: z.string().optional(),
-  project: z.string().optional()
-});
-
-/**
- * Schema for wit-query-handle-info tool
- * Unified query handle info (validate + inspect + select)
- */
-export const queryHandleInfoSchema = z.object({
-  queryHandle: z.string().min(1, "Query handle is required"),
-  detailed: z.boolean().optional().default(false),
-  includePreview: z.boolean().optional().default(true),
-  includeStats: z.boolean().optional().default(true),
-  includeExamples: z.boolean().optional().default(false),
-  itemSelector: itemSelectorSchema.optional(),
-  previewCount: z.number().int().min(1).max(50).optional().default(10),
-  includeSampleItems: z.boolean().optional().default(false),
-  organization: z.string().optional(),
-  project: z.string().optional()
-});
-
-/**
- * Schema for wit-query-handle-validate tool
- * Validate a query handle
- */
-export const validateQueryHandleSchema = z.object({
-  queryHandle: z.string().min(1, "Query handle is required"),
-  includeSampleItems: z.boolean().optional().default(false),
-  organization: z.string().optional(),
-  project: z.string().optional()
-});
-
-/**
- * Schema for wit-query-handle-list tool
- * List all active query handles
- */
-export const listQueryHandlesSchema = z.object({
-  top: z.number().int().min(1).max(200).optional().default(50),
-  skip: z.number().int().min(0).optional().default(0)
-});
-
-// ============================================================================
-// Context Retrieval Schemas
-// ============================================================================
-
-/**
- * Schema for wit-get-work-item-context-package tool
- * Retrieve comprehensive context package for a single work item
- */
-export const workItemContextPackageSchema = z.object({
-  workItemId: z.number().int().positive("Work item ID must be a positive integer"),
-  includeHistory: z.boolean().optional().default(false),
-  maxHistoryRevisions: z.number().int().min(1).max(100).optional().default(10),
-  includeComments: z.boolean().optional().default(true),
-  includeRelations: z.boolean().optional().default(true),
-  includeChildren: z.boolean().optional().default(true),
-  includeParent: z.boolean().optional().default(true),
-  includeLinkedPRsAndCommits: z.boolean().optional().default(false),
-  includeExtendedFields: z.boolean().optional().default(false),
-  includeHtml: z.boolean().optional().default(false),
-  maxChildDepth: z.number().int().min(1).max(5).optional().default(1),
-  maxRelatedItems: z.number().int().min(1).max(100).optional().default(20),
-  includeAttachments: z.boolean().optional().default(false),
-  includeTags: z.boolean().optional().default(true),
-  organization: z.string().optional(),
-  project: z.string().optional()
-});
-
-/**
- * Schema for wit-get-work-items-context-batch tool
- * Retrieve multiple work items with relationship graph
- */
-export const workItemsBatchContextSchema = z.object({
-  workItemIds: z.array(z.number()).min(1, "At least one work item ID required").max(50, "Maximum 50 work items allowed"),
-  includeRelations: z.boolean().optional().default(true),
-  includeFields: z.array(z.string()).optional(),
-  includeExtendedFields: z.boolean().optional().default(false),
-  includeTags: z.boolean().optional().default(true),
-  includeStateCounts: z.boolean().optional().default(false),
-  includeStoryPointAggregation: z.boolean().optional().default(false),
-  includeRiskScoring: z.boolean().optional().default(false),
-  includeAIAssignmentHeuristic: z.boolean().optional().default(false),
-  includeParentOutsideSet: z.boolean().optional().default(false),
-  includeChildrenOutsideSet: z.boolean().optional().default(false),
-  maxOutsideReferences: z.number().int().min(1).max(50).optional().default(10),
-  returnFormat: z.enum(["graph", "array"]).optional().default("array"),
-  organization: z.string().optional(),
-  project: z.string().optional()
-});
-
-/**
- * Schema for wit-get-context-packages-by-query-handle tool
- * Get context packages for work items identified by query handle
- */
-export const getContextPackagesByQueryHandleSchema = z.object({
-  queryHandle: z.string().min(1, "Query handle is required"),
-  itemSelector: itemSelectorSchema.optional().default("all"),
-  includeHistory: z.boolean().optional().default(false),
-  includeComments: z.boolean().optional().default(true),
-  includeRelations: z.boolean().optional().default(true),
-  includeChildren: z.boolean().optional().default(false),
-  maxPackages: z.number().int().min(1).max(50).optional().default(10),
-  organization: z.string().optional(),
-  project: z.string().optional()
-});
-
-/**
- * Schema for wit-get-last-substantive-change tool
- * Get last substantive change date for work items
- */
-export const getLastSubstantiveChangeSchema = z.object({
-  workItemIds: z.array(z.number()).min(1, "At least one work item ID required"),
-  organization: z.string().optional(),
-  project: z.string().optional()
-});
-
-// ============================================================================
-// Bulk Operations Schemas
-// ============================================================================
-
-/**
- * Schema for wit-bulk-comment-by-query-handle tool
- * Add comments to multiple work items via query handle
- */
-export const bulkCommentByQueryHandleSchema = z.object({
-  queryHandle: z.string().min(1, "Query handle is required"),
-  commentText: z.string().min(1, "Comment text is required"),
-  itemSelector: itemSelectorSchema.optional().default("all"),
-  dryRun: z.boolean().optional().default(true),
-  maxPreviewItems: z.number().int().min(1).max(50).optional().default(10),
-  organization: z.string().optional(),
-  project: z.string().optional()
-});
-
-/**
- * Schema for wit-bulk-update-by-query-handle tool
- * Update multiple work items via query handle
- */
-export const bulkUpdateByQueryHandleSchema = z.object({
-  queryHandle: z.string().min(1, "Query handle is required"),
-  updates: z.record(z.any()).refine(val => Object.keys(val).length > 0, "At least one field update required"),
-  itemSelector: itemSelectorSchema.optional().default("all"),
-  dryRun: z.boolean().optional().default(true),
-  maxPreviewItems: z.number().int().min(1).max(50).optional().default(10),
-  organization: z.string().optional(),
-  project: z.string().optional()
-});
-
-/**
- * Schema for wit-bulk-assign-by-query-handle tool
- * Assign multiple work items via query handle
- */
-export const bulkAssignByQueryHandleSchema = z.object({
-  queryHandle: z.string().min(1, "Query handle is required"),
-  assignTo: z.string().min(1, "Assignee is required"),
-  itemSelector: itemSelectorSchema.optional().default("all"),
-  comment: z.string().optional(),
-  dryRun: z.boolean().optional().default(true),
-  maxPreviewItems: z.number().int().min(1).max(50).optional().default(10),
-  organization: z.string().optional(),
-  project: z.string().optional()
-});
-
-/**
- * Schema for wit-bulk-remove-by-query-handle tool
- * Remove/delete multiple work items via query handle
- */
-export const bulkRemoveByQueryHandleSchema = z.object({
-  queryHandle: z.string().min(1, "Query handle is required"),
-  itemSelector: itemSelectorSchema.optional().default("all"),
-  permanentDelete: z.boolean().optional().default(false),
-  dryRun: z.boolean().optional().default(true),
-  maxPreviewItems: z.number().int().min(1).max(50).optional().default(10),
-  requireConfirmation: z.boolean().optional().default(true),
-  organization: z.string().optional(),
-  project: z.string().optional()
-});
-
-/**
- * Schema for wit-bulk-transition-state-by-query-handle tool
- * Transition multiple work items to new state via query handle
- */
-export const bulkTransitionStateByQueryHandleSchema = z.object({
-  queryHandle: z.string().min(1, "Query handle is required"),
-  targetState: z.string().min(1, "Target state is required"),
-  comment: z.string().optional(),
-  itemSelector: itemSelectorSchema.optional().default("all"),
-  validateTransitions: z.boolean().optional().default(true),
-  skipInvalidTransitions: z.boolean().optional().default(true),
-  dryRun: z.boolean().optional().default(true),
-  maxPreviewItems: z.number().int().min(1).max(50).optional().default(10),
-  organization: z.string().optional(),
-  project: z.string().optional()
-});
-
-/**
- * Schema for wit-bulk-move-to-iteration-by-query-handle tool
- * Move multiple work items to different iteration via query handle
- */
-export const bulkMoveToIterationByQueryHandleSchema = z.object({
-  queryHandle: z.string().min(1, "Query handle is required"),
-  targetIterationPath: z.string().min(1, "Target iteration path is required"),
-  comment: z.string().optional(),
-  itemSelector: itemSelectorSchema.optional().default("all"),
-  updateChildItems: z.boolean().optional().default(false),
-  dryRun: z.boolean().optional().default(true),
-  maxPreviewItems: z.number().int().min(1).max(50).optional().default(10),
-  organization: z.string().optional(),
-  project: z.string().optional()
-});
-
-/**
- * Schema for wit-link-work-items-by-query-handles tool
- * Create relationships between work items via query handles
- */
-export const linkWorkItemsByQueryHandlesSchema = z.object({
-  sourceQueryHandle: z.string().min(1, "Source query handle is required"),
-  targetQueryHandle: z.string().min(1, "Target query handle is required"),
-  linkType: z.enum(["Related", "Parent", "Child", "Predecessor", "Successor", "Affects", "Affected By"]),
-  sourceItemSelector: itemSelectorSchema.optional().default("all"),
-  targetItemSelector: itemSelectorSchema.optional().default("all"),
-  linkStrategy: z.enum(["one-to-one", "one-to-many", "many-to-one", "many-to-many"]).optional().default("one-to-one"),
-  comment: z.string().optional(),
-  skipExistingLinks: z.boolean().optional().default(true),
-  dryRun: z.boolean().optional().default(true),
-  maxPreviewItems: z.number().int().min(1).max(50).optional().default(10),
-  organization: z.string().optional(),
-  project: z.string().optional()
-});
-
-// ============================================================================
-// AI-Powered Bulk Operations Schemas
-// ============================================================================
-
-/**
- * Schema for wit-bulk-enhance-descriptions-by-query-handle tool
- * AI-powered bulk description enhancement
- */
-export const bulkEnhanceDescriptionsByQueryHandleSchema = z.object({
-  queryHandle: z.string().min(1, "Query handle is required"),
-  itemSelector: itemSelectorSchema.optional().default("all"),
-  enhancementStyle: z.enum(["concise", "detailed", "technical", "business"]).optional().default("detailed"),
-  preserveOriginal: z.boolean().optional().default(true),
-  dryRun: z.boolean().optional().default(true),
-  maxPreviewItems: z.number().int().min(1).max(20).optional().default(5),
-  organization: z.string().optional(),
-  project: z.string().optional()
-});
-
-/**
- * Schema for wit-bulk-assign-story-points-by-query-handle tool
- * AI-powered bulk story points assignment
- */
-export const bulkAssignStoryPointsByQueryHandleSchema = z.object({
-  queryHandle: z.string().min(1, "Query handle is required"),
-  itemSelector: itemSelectorSchema.optional().default("all"),
-  fibonacciOnly: z.boolean().optional().default(true),
-  includeReasoning: z.boolean().optional().default(true),
-  dryRun: z.boolean().optional().default(true),
-  maxPreviewItems: z.number().int().min(1).max(20).optional().default(5),
-  organization: z.string().optional(),
-  project: z.string().optional()
-});
-
-/**
- * Schema for wit-bulk-add-acceptance-criteria-by-query-handle tool
- * AI-powered bulk acceptance criteria generation
- */
-export const bulkAddAcceptanceCriteriaByQueryHandleSchema = z.object({
-  queryHandle: z.string().min(1, "Query handle is required"),
-  itemSelector: itemSelectorSchema.optional().default("all"),
-  criteriaStyle: z.enum(["gherkin", "checklist", "narrative"]).optional().default("gherkin"),
-  minCriteria: z.number().int().min(1).max(10).optional().default(3),
-  maxCriteria: z.number().int().min(1).max(20).optional().default(8),
-  dryRun: z.boolean().optional().default(true),
-  maxPreviewItems: z.number().int().min(1).max(20).optional().default(5),
-  organization: z.string().optional(),
-  project: z.string().optional()
-});
-
-/**
- * Schema for wit-analyze-items tool
- * Analyze work items using query handle
- */
-export const analyzeByQueryHandleSchema = z.object({
-  queryHandle: z.string().min(1, "Query handle is required"),
-  analysisType: z.array(z.enum([
-    "effort",
-    "velocity",
-    "assignments",
-    "risks",
-    "completion",
-    "priorities"
-  ])).min(1, "At least one analysis type required"),
-  organization: z.string().optional(),
-  project: z.string().optional()
-});
->>>>>>> 15284c49
