/**
 * Handler for wit-generate-wiql-query tool
 * Generates WIQL queries from natural language using AI sampling with iterative validation
 */

import type { ToolConfig, ToolExecutionResult } from "../../../types/index.js";
<<<<<<< HEAD
import type { WorkItemContext } from "../../../types/work-items.js";
=======
import type { MCPServer, MCPServerLike } from "../../../types/mcp.js";
>>>>>>> 62cacb7d
import { validateAzureCLI } from "../../ado-discovery-service.js";
import { buildValidationErrorResponse, buildAzureCliErrorResponse, buildSamplingUnavailableResponse } from "../../../utils/response-builder.js";
import { logger } from "../../../utils/logger.js";
import { SamplingClient } from "../../../utils/sampling-client.js";
import { queryWorkItemsByWiql } from "../../ado-work-item-service.js";
import { extractWiqlQuery, cleanWiqlQuery } from "../../../utils/wiql-helpers.js";
import { queryHandleService } from "../../query-handle-service.js";

interface GenerateWiqlQueryArgs {
  description: string;
  organization: string;
  project: string;
  maxIterations?: number;
  includeExamples?: boolean;
  testQuery?: boolean;
  areaPath?: string;
  iterationPath?: string;
<<<<<<< HEAD
  returnQueryHandle?: boolean;
  maxResults?: number;
  includeFields?: string[];
  serverInstance?: any; // Server instance for sampling
=======
  serverInstance?: MCPServer | MCPServerLike; // Server instance for sampling
>>>>>>> 62cacb7d
}

export async function handleGenerateWiqlQuery(config: ToolConfig, args: unknown, serverInstance: MCPServer | MCPServerLike): Promise<ToolExecutionResult> {
  try {
    const azValidation = validateAzureCLI();
    if (!azValidation.isAvailable || !azValidation.isLoggedIn) {
      return buildAzureCliErrorResponse(azValidation);
    }

    const parsed = config.schema.safeParse(args || {});
    if (!parsed.success) {
      return buildValidationErrorResponse(parsed.error);
    }

    const samplingClient = new SamplingClient(serverInstance);
    if (!samplingClient.hasSamplingSupport()) {
      return buildSamplingUnavailableResponse();
    }

    const {
      description,
      organization,
      project,
      maxIterations = 3,
      includeExamples = true,
      testQuery = true,
      areaPath,
      iterationPath,
      returnQueryHandle = false,
      maxResults = 200,
      includeFields = []
    } = parsed.data as GenerateWiqlQueryArgs;

    logger.info(`Generating WIQL query from description: "${description}"`);
    if (areaPath) {
      logger.debug(`Using area path for query context: ${areaPath}`);
    }
    if (iterationPath) {
      logger.debug(`Using iteration path for query context: ${iterationPath}`);
    }

    const iterations: any[] = [];
    let currentQuery: string | null = null;
    let lastError: string | null = null;
    let isValid = false;
    let testResults: any = null;
    let cumulativeUsage: any = null;

    // Iterative generation and validation
    for (let attempt = 1; attempt <= maxIterations; attempt++) {
      logger.debug(`Generation attempt ${attempt}/${maxIterations}`);

      // Generate query using AI sampling
      const { query: generatedQuery, usage } = await generateQueryWithAI(
        samplingClient,
        description,
        project,
        areaPath,
        iterationPath,
        includeExamples,
        attempt > 1 ? { previousQuery: currentQuery, error: lastError } : undefined
      );

      currentQuery = generatedQuery;
      iterations.push({
        attempt,
        query: currentQuery,
        timestamp: new Date().toISOString()
      });

      // Accumulate usage information for metadata
      if (usage) {
        if (!cumulativeUsage) {
          cumulativeUsage = { ...usage };
        } else {
          // Sum up token counts if present
          if (usage.inputTokens) cumulativeUsage.inputTokens = (cumulativeUsage.inputTokens || 0) + usage.inputTokens;
          if (usage.outputTokens) cumulativeUsage.outputTokens = (cumulativeUsage.outputTokens || 0) + usage.outputTokens;
          if (usage.totalTokens) cumulativeUsage.totalTokens = (cumulativeUsage.totalTokens || 0) + usage.totalTokens;
        }
      }

      // Test the query if requested
      if (testQuery) {
        const testResult = await testWiqlQuery(currentQuery, organization, project);
        
        if (testResult.success) {
          isValid = true;
          testResults = {
            resultCount: testResult.resultCount,
            sampleResults: testResult.sampleResults
          };
          logger.info(`✅ Query validated successfully on attempt ${attempt} (${testResult.resultCount} results)`);
          break;
        } else {
          lastError = testResult.error || "Unknown validation error";
          iterations[iterations.length - 1].error = lastError;
          logger.warn(`❌ Query validation failed on attempt ${attempt}: ${lastError}`);
          
          // If this is the last iteration, we'll return the best effort
          if (attempt === maxIterations) {
            logger.warn(`Max iterations reached. Returning last generated query despite validation failure.`);
          }
        }
      } else {
        // Skip validation if not requested
        isValid = true;
        logger.info(`Query generated (validation skipped as requested)`);
        break;
      }
    }

    // If returnQueryHandle is true and query is valid, execute and create handle
    if (returnQueryHandle && isValid && currentQuery) {
      try {
        logger.info(`Executing query to create query handle (maxResults: ${maxResults})...`);
        
        // Build field list for query execution
        const fieldsToInclude = includeFields.length > 0 
          ? includeFields 
          : ['System.Id', 'System.Title', 'System.WorkItemType', 'System.State', 'System.CreatedDate', 'System.ChangedDate', 'System.AssignedTo', 'System.AreaPath', 'System.IterationPath', 'System.Tags'];
        
        // Execute the query with work item details
        const queryResult = await queryWorkItemsByWiql({
          wiqlQuery: currentQuery,
          organization,
          project,
          top: maxResults,
          includeFields: fieldsToInclude
        });

        const workItems = queryResult.workItems || [];
        
        if (workItems.length === 0) {
          logger.warn(`Query returned 0 results - cannot create query handle`);
          
          return {
            success: true,
            data: {
              query: currentQuery,
              isValidated: testQuery && isValid,
              resultCount: 0,
              summary: `Successfully generated WIQL query but it returned 0 results. No query handle created.`
            },
            metadata: {
              source: "ai-sampling-wiql-generator",
              validated: isValid,
              iterationCount: iterations.length,
              ...(cumulativeUsage && { usage: cumulativeUsage })
            },
            errors: [],
            warnings: ["⚠️ Query is valid but returned 0 results - you may need to adjust the criteria"]
          };
        }
        
        // Extract work item IDs
        const workItemIds = workItems.map((wi: any) => wi.id);
        
        // Build work item context map for query handle
        const workItemContext = new Map<number, WorkItemContext>();
        for (const wi of workItems) {
          // Get tags from System.Tags field (stored as semicolon-separated string)
          const tagsString = wi.additionalFields?.['System.Tags'] || '';
          
          workItemContext.set(wi.id, {
            title: wi.title,
            state: wi.state,
            type: wi.type,
            createdDate: wi.createdDate,
            assignedTo: wi.assignedTo,
            areaPath: wi.areaPath,
            iterationPath: wi.iterationPath,
            changedDate: wi.changedDate,
            tags: tagsString
          });
        }
        
        // Store in query handle service
        const handle = queryHandleService.storeQuery(
          workItemIds,
          currentQuery,
          {
            project: project,
            queryType: 'wiql'
          },
          60 * 60 * 1000, // 1 hour TTL
          workItemContext,
          {
            analysisTimestamp: new Date().toISOString()
          }
        );
        
        logger.info(`Query handle created: ${handle} (${workItemIds.length} work items)`);
        
        return {
          success: true,
          data: {
            query_handle: handle,
            query: currentQuery,
            work_item_count: workItemIds.length,
            work_items: workItems,
            isValidated: testQuery && isValid,
            summary: `Query handle created for ${workItemIds.length} work item(s). Use the handle with bulk operation tools (wit-bulk-*-by-query-handle) to perform safe operations. Handle expires in 1 hour.`,
            next_steps: [
              "Review the work_items array to see what will be affected",
              "Use wit-bulk-comment-by-query-handle to add comments to all items",
              "Use wit-bulk-update-by-query-handle to update fields on all items",
              "Use wit-bulk-assign-by-query-handle to assign all items to a user",
              "Use wit-bulk-remove-by-query-handle to remove all items",
              "Always use dryRun: true first to preview changes before applying them"
            ],
            expires_at: new Date(Date.now() + 60 * 60 * 1000).toISOString()
          },
          metadata: {
            source: "ai-sampling-wiql-generator",
            validated: isValid,
            iterationCount: iterations.length,
            queryHandleMode: true,
            handle,
            count: workItemIds.length,
            ...(cumulativeUsage && { usage: cumulativeUsage })
          },
          errors: [],
          warnings: [
            ...(!testQuery ? ["Query validation was skipped - query may contain syntax errors"] : [])
          ]
        };
        
      } catch (error) {
        logger.error('Failed to create query handle:', error);
        
        // Fall back to returning just the query without handle
        return {
          success: true,
          data: {
            query: currentQuery,
            isValidated: testQuery && isValid,
            ...(testResults && {
              resultCount: testResults.resultCount,
              sampleResults: testResults.sampleResults
            }),
            summary: `Successfully generated WIQL query but failed to create query handle. You can still use the query directly.`
          },
          metadata: {
            source: "ai-sampling-wiql-generator",
            validated: isValid,
            iterationCount: iterations.length,
            ...(cumulativeUsage && { usage: cumulativeUsage })
          },
          errors: [],
          warnings: [
            `Failed to create query handle: ${error instanceof Error ? error.message : String(error)}`,
            "You can still use the generated query with wit-get-work-items-by-query-wiql"
          ]
        };
      }
    }

    const result: ToolExecutionResult = {
      success: isValid,
      data: {
        query: currentQuery,
        isValidated: testQuery && isValid,
        ...(testResults && {
          resultCount: testResults.resultCount,
          sampleResults: testResults.sampleResults
        }),
        summary: isValid
          ? `Successfully generated WIQL query${testResults ? ` (found ${testResults.resultCount} matching work items)` : ''}`
          : `Failed to generate valid query. Last error: ${lastError}`
      },
      metadata: {
        source: "ai-sampling-wiql-generator",
        validated: isValid,
        iterationCount: iterations.length,
        ...(cumulativeUsage && { usage: cumulativeUsage })
      },
      errors: isValid ? [] : [lastError || "Failed to generate valid query"],
      warnings: [
        ...(!testQuery ? ["Query validation was skipped - query may contain syntax errors"] : []),
        ...(testResults && testResults.resultCount === 0 ? ["⚠️ Query is valid but returned 0 results - you may need to adjust the criteria"] : []),
        ...(testResults && testResults.resultCount > 1000 ? [`⚠️ Query returned ${testResults.resultCount} results - consider adding more specific filters`] : [])
      ]
    };

    return result;

  } catch (error) {
    logger.error('WIQL query generation handler error:', error);
    return {
      success: false,
      data: null,
      metadata: { source: "ai-sampling-wiql-generator" },
      errors: [error instanceof Error ? error.message : String(error)],
      warnings: []
    };
  }
}

/**
 * Generate WIQL query using AI sampling
 */
async function generateQueryWithAI(
  samplingClient: SamplingClient,
  description: string,
  project: string,
  areaPath: string | undefined,
  iterationPath: string | undefined,
  includeExamples: boolean,
  feedback?: { previousQuery: string | null; error: string | null }
): Promise<{ query: string; usage?: any }> {
  
  // Build variables for the system prompt
  const variables: Record<string, string> = {
    PROJECT: project,
    AREA_PATH: areaPath || '',
    ITERATION_PATH: iterationPath || ''
  }
  
  let userContent = `Generate a WIQL query for the following request:\n\n${description}`;
  
  if (feedback?.previousQuery && feedback?.error) {
    userContent += `\n\n---\n\n**PREVIOUS ATTEMPT FAILED**\n\nPrevious Query:\n\`\`\`sql\n${feedback.previousQuery}\n\`\`\`\n\nError:\n${feedback.error}\n\nPlease fix the query to address this error.`;
  }

  const aiResult = await samplingClient.createMessage({
    systemPromptName: "wiql-query-generator",
    userContent,
    variables,
    maxTokens: 800,
    temperature: 0.3 // Low temperature for precise syntax
  });

  const responseText = samplingClient.extractResponseText(aiResult);
  const query = extractWiqlQuery(responseText);
  
  if (!query) {
    throw new Error("Failed to extract WIQL query from AI response");
  }

  // Extract usage information from aiResult if present
  const usage = (aiResult as any).usage;

  return {
    query: cleanWiqlQuery(query),
    usage
  };
}

/**
 * Test a WIQL query by executing it and checking for errors
 */
async function testWiqlQuery(
  query: string,
  organization: string,
  project: string
): Promise<{ success: boolean; error?: string; resultCount?: number; sampleResults?: any[] }> {
  try {
    // Execute with a limit to avoid large result sets during testing
    const result = await queryWorkItemsByWiql({
      wiqlQuery: query,
      organization,
      project,
      top: 10, // Only fetch first 10 for validation
      includeFields: ['System.Id', 'System.Title', 'System.WorkItemType', 'System.State']
    });

    return {
      success: true,
      resultCount: result.totalCount || result.count,
      sampleResults: result.workItems.slice(0, 5).map((wi: any) => ({
        id: wi.id,
        title: wi.title,
        type: wi.type,
        state: wi.state
      }))
    };

  } catch (error) {
    const errorMessage = error instanceof Error ? error.message : String(error);
    
    // Parse common WIQL errors for better feedback
    let parsedError = errorMessage;
    
    if (errorMessage.includes("ORDER BY")) {
      parsedError = "ORDER BY clause is not supported in WorkItemLinks queries. Use WorkItems query instead or remove ORDER BY.";
    } else if (errorMessage.includes("syntax error") || errorMessage.includes("VS402337")) {
      parsedError = `WIQL syntax error: ${errorMessage}. Check field names, brackets, and operators.`;
    } else if (errorMessage.includes("field")) {
      parsedError = `Invalid field name: ${errorMessage}. Ensure field names are in brackets and use proper system names.`;
    }

    return {
      success: false,
      error: parsedError
    };
  }
}<|MERGE_RESOLUTION|>--- conflicted
+++ resolved
@@ -4,18 +4,13 @@
  */
 
 import type { ToolConfig, ToolExecutionResult } from "../../../types/index.js";
-<<<<<<< HEAD
-import type { WorkItemContext } from "../../../types/work-items.js";
-=======
 import type { MCPServer, MCPServerLike } from "../../../types/mcp.js";
->>>>>>> 62cacb7d
 import { validateAzureCLI } from "../../ado-discovery-service.js";
 import { buildValidationErrorResponse, buildAzureCliErrorResponse, buildSamplingUnavailableResponse } from "../../../utils/response-builder.js";
 import { logger } from "../../../utils/logger.js";
 import { SamplingClient } from "../../../utils/sampling-client.js";
 import { queryWorkItemsByWiql } from "../../ado-work-item-service.js";
 import { extractWiqlQuery, cleanWiqlQuery } from "../../../utils/wiql-helpers.js";
-import { queryHandleService } from "../../query-handle-service.js";
 
 interface GenerateWiqlQueryArgs {
   description: string;
@@ -26,14 +21,7 @@
   testQuery?: boolean;
   areaPath?: string;
   iterationPath?: string;
-<<<<<<< HEAD
-  returnQueryHandle?: boolean;
-  maxResults?: number;
-  includeFields?: string[];
-  serverInstance?: any; // Server instance for sampling
-=======
   serverInstance?: MCPServer | MCPServerLike; // Server instance for sampling
->>>>>>> 62cacb7d
 }
 
 export async function handleGenerateWiqlQuery(config: ToolConfig, args: unknown, serverInstance: MCPServer | MCPServerLike): Promise<ToolExecutionResult> {
@@ -61,10 +49,7 @@
       includeExamples = true,
       testQuery = true,
       areaPath,
-      iterationPath,
-      returnQueryHandle = false,
-      maxResults = 200,
-      includeFields = []
+      iterationPath
     } = parsed.data as GenerateWiqlQueryArgs;
 
     logger.info(`Generating WIQL query from description: "${description}"`);
@@ -146,152 +131,6 @@
       }
     }
 
-    // If returnQueryHandle is true and query is valid, execute and create handle
-    if (returnQueryHandle && isValid && currentQuery) {
-      try {
-        logger.info(`Executing query to create query handle (maxResults: ${maxResults})...`);
-        
-        // Build field list for query execution
-        const fieldsToInclude = includeFields.length > 0 
-          ? includeFields 
-          : ['System.Id', 'System.Title', 'System.WorkItemType', 'System.State', 'System.CreatedDate', 'System.ChangedDate', 'System.AssignedTo', 'System.AreaPath', 'System.IterationPath', 'System.Tags'];
-        
-        // Execute the query with work item details
-        const queryResult = await queryWorkItemsByWiql({
-          wiqlQuery: currentQuery,
-          organization,
-          project,
-          top: maxResults,
-          includeFields: fieldsToInclude
-        });
-
-        const workItems = queryResult.workItems || [];
-        
-        if (workItems.length === 0) {
-          logger.warn(`Query returned 0 results - cannot create query handle`);
-          
-          return {
-            success: true,
-            data: {
-              query: currentQuery,
-              isValidated: testQuery && isValid,
-              resultCount: 0,
-              summary: `Successfully generated WIQL query but it returned 0 results. No query handle created.`
-            },
-            metadata: {
-              source: "ai-sampling-wiql-generator",
-              validated: isValid,
-              iterationCount: iterations.length,
-              ...(cumulativeUsage && { usage: cumulativeUsage })
-            },
-            errors: [],
-            warnings: ["⚠️ Query is valid but returned 0 results - you may need to adjust the criteria"]
-          };
-        }
-        
-        // Extract work item IDs
-        const workItemIds = workItems.map((wi: any) => wi.id);
-        
-        // Build work item context map for query handle
-        const workItemContext = new Map<number, WorkItemContext>();
-        for (const wi of workItems) {
-          // Get tags from System.Tags field (stored as semicolon-separated string)
-          const tagsString = wi.additionalFields?.['System.Tags'] || '';
-          
-          workItemContext.set(wi.id, {
-            title: wi.title,
-            state: wi.state,
-            type: wi.type,
-            createdDate: wi.createdDate,
-            assignedTo: wi.assignedTo,
-            areaPath: wi.areaPath,
-            iterationPath: wi.iterationPath,
-            changedDate: wi.changedDate,
-            tags: tagsString
-          });
-        }
-        
-        // Store in query handle service
-        const handle = queryHandleService.storeQuery(
-          workItemIds,
-          currentQuery,
-          {
-            project: project,
-            queryType: 'wiql'
-          },
-          60 * 60 * 1000, // 1 hour TTL
-          workItemContext,
-          {
-            analysisTimestamp: new Date().toISOString()
-          }
-        );
-        
-        logger.info(`Query handle created: ${handle} (${workItemIds.length} work items)`);
-        
-        return {
-          success: true,
-          data: {
-            query_handle: handle,
-            query: currentQuery,
-            work_item_count: workItemIds.length,
-            work_items: workItems,
-            isValidated: testQuery && isValid,
-            summary: `Query handle created for ${workItemIds.length} work item(s). Use the handle with bulk operation tools (wit-bulk-*-by-query-handle) to perform safe operations. Handle expires in 1 hour.`,
-            next_steps: [
-              "Review the work_items array to see what will be affected",
-              "Use wit-bulk-comment-by-query-handle to add comments to all items",
-              "Use wit-bulk-update-by-query-handle to update fields on all items",
-              "Use wit-bulk-assign-by-query-handle to assign all items to a user",
-              "Use wit-bulk-remove-by-query-handle to remove all items",
-              "Always use dryRun: true first to preview changes before applying them"
-            ],
-            expires_at: new Date(Date.now() + 60 * 60 * 1000).toISOString()
-          },
-          metadata: {
-            source: "ai-sampling-wiql-generator",
-            validated: isValid,
-            iterationCount: iterations.length,
-            queryHandleMode: true,
-            handle,
-            count: workItemIds.length,
-            ...(cumulativeUsage && { usage: cumulativeUsage })
-          },
-          errors: [],
-          warnings: [
-            ...(!testQuery ? ["Query validation was skipped - query may contain syntax errors"] : [])
-          ]
-        };
-        
-      } catch (error) {
-        logger.error('Failed to create query handle:', error);
-        
-        // Fall back to returning just the query without handle
-        return {
-          success: true,
-          data: {
-            query: currentQuery,
-            isValidated: testQuery && isValid,
-            ...(testResults && {
-              resultCount: testResults.resultCount,
-              sampleResults: testResults.sampleResults
-            }),
-            summary: `Successfully generated WIQL query but failed to create query handle. You can still use the query directly.`
-          },
-          metadata: {
-            source: "ai-sampling-wiql-generator",
-            validated: isValid,
-            iterationCount: iterations.length,
-            ...(cumulativeUsage && { usage: cumulativeUsage })
-          },
-          errors: [],
-          warnings: [
-            `Failed to create query handle: ${error instanceof Error ? error.message : String(error)}`,
-            "You can still use the generated query with wit-get-work-items-by-query-wiql"
-          ]
-        };
-      }
-    }
-
     const result: ToolExecutionResult = {
       success: isValid,
       data: {
