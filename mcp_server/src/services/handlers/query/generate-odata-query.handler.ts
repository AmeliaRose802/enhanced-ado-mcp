--- conflicted
+++ resolved
@@ -3,7 +3,7 @@
  * Generates OData Analytics queries from natural language using AI sampling with iterative validation
  */
 
-import type { ToolConfig, ToolExecutionResult, GenerateODataQueryArgs } from "../../../types/index.js";
+import type { ToolConfig, ToolExecutionResult } from "../../../types/index.js";
 import type { WorkItemContext } from "../../../types/work-items.js";
 import type { MCPServer, MCPServerLike } from "../../../types/mcp.js";
 import { validateAzureCLI } from "../../ado-discovery-service.js";
@@ -13,9 +13,6 @@
 import { getAzureDevOpsToken } from "../../../utils/ado-token.js";
 import { queryHandleService } from "../../query-handle-service.js";
 
-<<<<<<< HEAD
-export async function handleGenerateODataQuery(config: ToolConfig, args: unknown, serverInstance: any): Promise<ToolExecutionResult> {
-=======
 interface GenerateODataQueryArgs {
   description: string;
   organization: string;
@@ -32,7 +29,6 @@
 }
 
 export async function handleGenerateODataQuery(config: ToolConfig, args: unknown, serverInstance: MCPServer | MCPServerLike): Promise<ToolExecutionResult> {
->>>>>>> 62cacb7d
   try {
     const azValidation = validateAzureCLI();
     if (!azValidation.isAvailable || !azValidation.isLoggedIn) {
