import type { ToolExecutionResult } from '../../types/index.js';
import type { SprintPlanningAnalyzerArgs, SprintPlanningResult } from '../sampling-types.js';
import { logger } from '../../utils/logger.js';
import { SamplingClient } from '../../utils/sampling-client.js';
import { buildSuccessResponse, buildErrorResponse, buildSamplingUnavailableResponse } from '../../utils/response-builder.js';
import { extractJSON, formatForAI } from '../../utils/ai-helpers.js';
import { loadConfiguration } from '../../config/config.js';

/**
 * Sprint Planning Analyzer - AI-powered sprint planning and work assignment
 * 
 * This analyzer helps create optimal sprint plans by:
 * - Analyzing team member capacity and historical velocity
 * - Evaluating available work items for sprint assignment
 * - Proposing balanced work distribution across team members
 * - Considering skills, workload, and dependencies
 * - Providing sprint health metrics and risk assessment
 */
export class SprintPlanningAnalyzer {
  private samplingClient: SamplingClient;

  constructor(server: any) {
    this.samplingClient = new SamplingClient(server);
  }

  async analyze(args: SprintPlanningAnalyzerArgs): Promise<ToolExecutionResult> {
    if (!this.samplingClient.hasSamplingSupport()) {
      return buildSamplingUnavailableResponse();
    }

    try {
      const config = loadConfiguration();
      const org = args.organization || config.azureDevOps.organization;
      const project = args.project || config.azureDevOps.project;
      const areaPath = args.areaPath || config.azureDevOps.areaPath || '';
      
      logger.debug(`Starting sprint planning analysis for iteration: ${args.iterationPath}`);

      const analysisInput = {
        iteration_path: args.iterationPath,
        team_members: args.teamMembers,
        sprint_capacity_hours: args.sprintCapacityHours,
        historical_sprints_to_analyze: args.historicalSprintsToAnalyze || 3,
        candidate_work_item_ids: args.candidateWorkItemIds,
        organization: org,
        project: project,
        area_path: areaPath,
        consider_dependencies: args.considerDependencies ?? true,
        consider_skills: args.considerSkills ?? true,
        additional_constraints: args.additionalConstraints || null,
        include_full_analysis: args.includeFullAnalysis ?? false,
        raw_analysis_on_error: args.rawAnalysisOnError ?? false
      };

      const result = await this.performAnalysis(analysisInput);
      
      return buildSuccessResponse(result, { 
        source: 'sprint-planning-analysis',
        iterationPath: args.iterationPath,
        teamSize: args.teamMembers.length
      });
    } catch (error) {
      logger.error('Sprint planning analysis failed:', error);
      return buildErrorResponse(`Sprint planning analysis failed: ${error}`, { 
        source: 'sprint-planning-analysis-failed' 
      });
    }
  }

  private async performAnalysis(analysisInput: any): Promise<SprintPlanningResult> {
    // Timeout wrapper to prevent hanging
    const timeoutMs = 180000; // 3 minutes for comprehensive sprint planning
    
    const aiResultPromise = this.samplingClient.createMessage({
      systemPromptName: 'sprint-planning-optimizer',
      userContent: formatForAI(analysisInput),
      maxTokens: 3000, // Large token count for comprehensive planning
      temperature: 0.3
    });

    const timeoutPromise = new Promise<never>((_, reject) => {
      setTimeout(() => {
        reject(new Error(
          'Sprint planning analysis exceeded 3 minute timeout. ' +
          'The analysis may be too complex. Try reducing the team size or candidate items.'
        ));
      }, timeoutMs);
    });

    const aiResult = await Promise.race([aiResultPromise, timeoutPromise]);
    return this.parseResponse(aiResult, analysisInput);
  }

  private parseResponse(aiResult: any, analysisInput: any): SprintPlanningResult {
    const text = this.samplingClient.extractResponseText(aiResult);
    
    // Try to extract JSON if present
    const json = extractJSON(text);
    
    if (json) {
      return this.buildResultFromJSON(json, analysisInput);
    }
    
    // If no JSON, return the text as a formatted result
    return this.buildResultFromText(text, analysisInput);
  }

  /**
   * Check if balanceMetrics should be omitted (all scores are 0 or assessments are empty/unknown)
   */
  private shouldOmitBalanceMetrics(metrics: any): boolean {
    if (!metrics) return true;
    
    const allScoresZero = (
      (metrics.workloadBalance?.score ?? 0) === 0 &&
      (metrics.skillCoverage?.score ?? 0) === 0 &&
      (metrics.dependencyRisk?.score ?? 0) === 0 &&
      (metrics.overallBalance?.score ?? 0) === 0
    );
    
    const allAssessmentsEmpty = (
      (!metrics.workloadBalance?.assessment || metrics.workloadBalance.assessment === "Not available" || metrics.workloadBalance.assessment === "") &&
      (!metrics.skillCoverage?.assessment || metrics.skillCoverage.assessment === "Not available" || metrics.skillCoverage.assessment === "") &&
      (!metrics.dependencyRisk?.assessment || metrics.dependencyRisk.assessment === "Not available" || metrics.dependencyRisk.assessment === "") &&
      (!metrics.overallBalance?.assessment || metrics.overallBalance.assessment === "Not available" || metrics.overallBalance.assessment === "")
    );
    
    return allScoresZero && allAssessmentsEmpty;
  }

  /**
   * Check if alternativePlans should be omitted (empty or all invalid)
   */
  private shouldOmitAlternativePlans(plans: any[]): boolean {
    if (!plans || plans.length === 0) return true;
    
    // Check if all plans are invalid (missing required fields)
    const allInvalid = plans.every(plan => 
      !plan.planName || !plan.description
    );
    
    return allInvalid;
  }

  /**
   * Check if confidenceLevel should be omitted (unknown or unavailable)
   */
  private shouldOmitConfidenceLevel(level: string | undefined): boolean {
    return !level || level === "Unknown" || level === "unknown";
  }

  /**
   * Check if risks should be omitted (all arrays empty)
   */
  private shouldOmitRisks(risks: any): boolean {
    if (!risks) return true;
    
    return (
      (!risks.critical || risks.critical.length === 0) &&
      (!risks.warnings || risks.warnings.length === 0) &&
      (!risks.recommendations || risks.recommendations.length === 0)
    );
  }

  /**
   * Check if dependencies should be omitted (empty array)
   */
  private shouldOmitDependencies(dependencies: any[]): boolean {
    return !dependencies || dependencies.length === 0;
  }

  private buildResultFromJSON(json: any, analysisInput: any): SprintPlanningResult {
    // Build a structured result from JSON response
<<<<<<< HEAD
    // Note: fullAnalysisText will be added by the caller
=======
>>>>>>> 0fc00855
    const result: SprintPlanningResult = {
      sprintSummary: {
        iterationPath: analysisInput.iteration_path,
        teamSize: analysisInput.team_members.length,
        totalCapacityHours: analysisInput.sprint_capacity_hours || 
          (analysisInput.team_members.length * 60), // Default 60 hours/person
        totalCandidateItems: analysisInput.candidate_work_item_ids?.length || 0,
        healthScore: json.healthScore ?? 75
      },
      velocityAnalysis: json.velocityAnalysis ?? {
        historicalVelocity: {
          averagePointsPerSprint: 0,
          trendDirection: "Stable",
          consistency: "Moderate",
          lastThreeSprints: []
        },
        predictedVelocity: {
          estimatedPoints: 0,
          confidenceRange: { min: 0, max: 0 },
          assumptions: []
        }
      },
      teamAssignments: json.teamAssignments ?? [],
      unassignedItems: json.unassignedItems ?? [],
<<<<<<< HEAD
      actionableSteps: json.actionableSteps ?? [],
      fullAnalysisText: JSON.stringify(json, null, 2)
    };

    // Conditionally add confidenceLevel if it's not "Unknown"
    const confidenceLevel = json.confidenceLevel ?? "Medium";
    if (!this.shouldOmitConfidenceLevel(confidenceLevel)) {
      result.sprintSummary.confidenceLevel = confidenceLevel;
    }

    // Conditionally add sprintRisks if not empty
    const sprintRisks = json.sprintRisks ?? {
      critical: [],
      warnings: [],
      recommendations: []
    };
    if (!this.shouldOmitRisks(sprintRisks)) {
      result.sprintRisks = sprintRisks;
    }

    // Conditionally add balanceMetrics if meaningful data exists
    const balanceMetrics = json.balanceMetrics ?? {
      workloadBalance: { score: 0, assessment: "" },
      skillCoverage: { score: 0, assessment: "" },
      dependencyRisk: { score: 0, assessment: "" },
      overallBalance: { score: 0, assessment: "" }
    };
    if (!this.shouldOmitBalanceMetrics(balanceMetrics)) {
      result.balanceMetrics = balanceMetrics;
    }

    // Conditionally add alternativePlans if valid plans exist
    const alternativePlans = json.alternativePlans ?? [];
    if (!this.shouldOmitAlternativePlans(alternativePlans)) {
      result.alternativePlans = alternativePlans;
    }

    // Conditionally add dependencies if they exist
    const dependencies = json.dependencies ?? [];
    if (!this.shouldOmitDependencies(dependencies)) {
      result.dependencies = dependencies;
=======
      sprintRisks: json.sprintRisks ?? {
        critical: [],
        warnings: [],
        recommendations: []
      },
      balanceMetrics: json.balanceMetrics ?? {
        workloadBalance: { score: 0, assessment: "" },
        skillCoverage: { score: 0, assessment: "" },
        dependencyRisk: { score: 0, assessment: "" },
        overallBalance: { score: 0, assessment: "" }
      },
      alternativePlans: json.alternativePlans ?? [],
      actionableSteps: json.actionableSteps ?? []
    };

    // Only include fullAnalysisText if requested
    if (analysisInput.include_full_analysis) {
      result.fullAnalysisText = JSON.stringify(json, null, 2);
>>>>>>> 0fc00855
    }

    return result;
  }

  private buildResultFromText(text: string, analysisInput: any): SprintPlanningResult {
    // Fallback for when AI returns markdown instead of JSON
    const result: SprintPlanningResult = {
      sprintSummary: {
        iterationPath: analysisInput.iteration_path,
        teamSize: analysisInput.team_members.length,
        totalCapacityHours: analysisInput.sprint_capacity_hours || 
          (analysisInput.team_members.length * 60),
        totalCandidateItems: analysisInput.candidate_work_item_ids?.length || 0,
        healthScore: 50
        // confidenceLevel omitted because it would be "Unknown"
      },
      velocityAnalysis: {
        historicalVelocity: {
          averagePointsPerSprint: 0,
          trendDirection: "Unknown",
          consistency: "Unknown",
          lastThreeSprints: []
        },
        predictedVelocity: {
          estimatedPoints: 0,
          confidenceRange: { min: 0, max: 0 },
          assumptions: ["Response not in expected JSON format"]
        }
      },
      teamAssignments: [],
      unassignedItems: [],
      // sprintRisks included because parse error is critical information
      sprintRisks: {
        critical: [{
          title: "Parse Error",
          description: "Could not parse AI response into structured format",
          mitigation: "Review the full analysis text below for insights"
        }],
        warnings: [],
        recommendations: ["Review the full analysis text for planning insights"]
      },
      // balanceMetrics omitted - all scores would be 0 with "Not available"
      // alternativePlans omitted - would be empty array
      // dependencies omitted - would be empty array
      actionableSteps: [
        "Review the full analysis text for planning insights",
        "Consider manual sprint planning based on the analysis"
      ]
    };

<<<<<<< HEAD
=======
    // Handle fullAnalysisText based on parameters
    if (analysisInput.include_full_analysis) {
      // Include full text when explicitly requested
      result.fullAnalysisText = text;
    } else if (analysisInput.raw_analysis_on_error) {
      // Include full text on error when debugging is enabled
      result.fullAnalysisText = text;
    } else {
      // Default: include truncated text (first 500 chars) for error context
      result.fullAnalysisText = text.length > 500 
        ? text.substring(0, 500) + "\n\n[Truncated - set rawAnalysisOnError: true for full output]"
        : text;
    }

>>>>>>> 0fc00855
    return result;
  }
}<|MERGE_RESOLUTION|>--- conflicted
+++ resolved
@@ -171,10 +171,6 @@
 
   private buildResultFromJSON(json: any, analysisInput: any): SprintPlanningResult {
     // Build a structured result from JSON response
-<<<<<<< HEAD
-    // Note: fullAnalysisText will be added by the caller
-=======
->>>>>>> 0fc00855
     const result: SprintPlanningResult = {
       sprintSummary: {
         iterationPath: analysisInput.iteration_path,
@@ -199,10 +195,13 @@
       },
       teamAssignments: json.teamAssignments ?? [],
       unassignedItems: json.unassignedItems ?? [],
-<<<<<<< HEAD
-      actionableSteps: json.actionableSteps ?? [],
-      fullAnalysisText: JSON.stringify(json, null, 2)
+      actionableSteps: json.actionableSteps ?? []
     };
+
+    // Conditionally add fullAnalysisText if requested
+    if (analysisInput.include_full_analysis) {
+      result.fullAnalysisText = JSON.stringify(json, null, 2);
+    }
 
     // Conditionally add confidenceLevel if it's not "Unknown"
     const confidenceLevel = json.confidenceLevel ?? "Medium";
@@ -241,26 +240,6 @@
     const dependencies = json.dependencies ?? [];
     if (!this.shouldOmitDependencies(dependencies)) {
       result.dependencies = dependencies;
-=======
-      sprintRisks: json.sprintRisks ?? {
-        critical: [],
-        warnings: [],
-        recommendations: []
-      },
-      balanceMetrics: json.balanceMetrics ?? {
-        workloadBalance: { score: 0, assessment: "" },
-        skillCoverage: { score: 0, assessment: "" },
-        dependencyRisk: { score: 0, assessment: "" },
-        overallBalance: { score: 0, assessment: "" }
-      },
-      alternativePlans: json.alternativePlans ?? [],
-      actionableSteps: json.actionableSteps ?? []
-    };
-
-    // Only include fullAnalysisText if requested
-    if (analysisInput.include_full_analysis) {
-      result.fullAnalysisText = JSON.stringify(json, null, 2);
->>>>>>> 0fc00855
     }
 
     return result;
@@ -312,23 +291,11 @@
       ]
     };
 
-<<<<<<< HEAD
-=======
-    // Handle fullAnalysisText based on parameters
+    // Conditionally add fullAnalysisText if requested
     if (analysisInput.include_full_analysis) {
-      // Include full text when explicitly requested
       result.fullAnalysisText = text;
-    } else if (analysisInput.raw_analysis_on_error) {
-      // Include full text on error when debugging is enabled
-      result.fullAnalysisText = text;
-    } else {
-      // Default: include truncated text (first 500 chars) for error context
-      result.fullAnalysisText = text.length > 500 
-        ? text.substring(0, 500) + "\n\n[Truncated - set rawAnalysisOnError: true for full output]"
-        : text;
-    }
-
->>>>>>> 0fc00855
+    }
+
     return result;
   }
 }