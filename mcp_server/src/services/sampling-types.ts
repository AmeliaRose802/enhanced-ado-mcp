--- conflicted
+++ resolved
@@ -1,33 +1,7 @@
 /**
  * Type definitions for sampling service
- * 
- * @deprecated This file is kept for backward compatibility.
- * All types have been moved to ../types/analysis.ts
- * Please import from '../types/analysis.js' instead.
  */
 
-<<<<<<< HEAD
-// Re-export all analysis types from the new location
-export type {
-  WorkItemIntelligenceArgs,
-  AnalysisResult,
-  AIAssignmentAnalyzerArgs,
-  AIAssignmentResult,
-  PersonalWorkloadAnalyzerArgs,
-  PersonalWorkloadAnalysisResult,
-  FeatureDecomposerArgs,
-  DecomposedWorkItem,
-  FeatureDecompositionResult,
-  HierarchyValidatorArgs,
-  WorkItemHierarchyInfo,
-  ParentingSuggestion,
-  HierarchyValidationIssue,
-  HierarchyValidationResult,
-  SprintPlanningAnalyzerArgs,
-  TeamMemberAssignment,
-  SprintPlanningResult,
-} from '../types/analysis.js';
-=======
 /**
  * Raw analysis data from AI - can be any JSON structure
  * Use unknown for type safety; consumers should validate the structure
@@ -424,5 +398,4 @@
   }>;
   actionableSteps: string[];
   fullAnalysisText?: string;
-}
->>>>>>> 62cacb7d
+}